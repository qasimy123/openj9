--- conflicted
+++ resolved
@@ -3301,13 +3301,6 @@
 		exitAfterBuildingTempConfig = true;
 	}
 
-<<<<<<< HEAD
-	if (parseResult==RESULT_DO_PRINTSTATS ||
-		parseResult==RESULT_DO_PRINTALLSTATS ||
-		parseResult==RESULT_DO_PRINTORPHANSTATS ||
-		parseResult==RESULT_DO_PRINTALLSTATS_EQUALS ||
-		parseResult==RESULT_DO_PRINTSTATS_EQUALS) {
-=======
 	if ((RESULT_DO_PRINTSTATS == parseResult) ||
 		(RESULT_DO_PRINTALLSTATS == parseResult) ||
 		(RESULT_DO_PRINTORPHANSTATS == parseResult) ||
@@ -3316,7 +3309,6 @@
 		(RESULT_DO_PRINTSTATS_EQUALS == parseResult) ||
 		(RESULT_DO_PRINT_TOP_LAYER_STATS_EQUALS == parseResult)
 	) {
->>>>>>> 9957530e
 		doPrintStats = true;
 		/* Do not try to kill a cache if we just want to get stats on it */
 		/* set J9SHR_RUNTIMEFLAG_ENABLE_READONLY. If not set, vmCntr will be increased in the cache header */
