--- conflicted
+++ resolved
@@ -92,21 +92,7 @@
    else
       {
       TR_RuntimeHelper helper = (comp->getOption(TR_EnableNewX86PrefetchTLH)) ? TR_X86newPrefetchTLH : TR_X86prefetchTLH;
-<<<<<<< HEAD
-      helperSymRef = cg()->symRefTab()->findOrCreateRuntimeHelper(helper, false, false, false);
-=======
       helperSymRef = cg()->symRefTab()->findOrCreateRuntimeHelper(helper);
-      disp32 = cg()->branchDisplacementToHelperOrTrampoline(buffer+4, helperSymRef);
-      if (fej9->needRelocationsForHelpers())
-         {
-         cg()->addExternalRelocation(new (cg()->trHeapMemory()) TR::ExternalRelocation(buffer,
-                                                                                (uint8_t *)helperSymRef,
-                                                                                TR_HelperAddress,
-                                                                                cg()),
-                                   __FILE__, __LINE__, getNode());
-         }
-      }
->>>>>>> 6c0fa8e4
 
       TR::GlobalFunctionCallData data(helperSymRef, getNode(), buffer, cg());
       buffer = cg()->getObjFmt()->encodeGlobalFunctionCall(data);
