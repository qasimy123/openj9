--- conflicted
+++ resolved
@@ -324,13 +324,8 @@
    friend class J9::Options;
    friend class TR_DebugExt;
 
-<<<<<<< HEAD
-#if defined(TR_HOST_X86) || defined(TR_HOST_POWER) || defined(TR_HOST_S390) || (defined(TR_HOST_ARM))
+#if defined(TR_HOST_X86) || defined(TR_HOST_POWER) || defined(TR_HOST_S390) || defined(TR_HOST_ARM) || defined(TR_HOST_ARM64)
    friend void fixPersistentMethodInfo(void *table, bool isJITaaS);
-=======
-#if defined(TR_HOST_X86) || defined(TR_HOST_POWER) || defined(TR_HOST_S390) || defined(TR_HOST_ARM) || defined(TR_HOST_ARM64)
-   friend void fixPersistentMethodInfo(void *table);
->>>>>>> 4d2463a2
 #endif
 
    public:
