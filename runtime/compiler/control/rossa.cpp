--- conflicted
+++ resolved
@@ -1938,7 +1938,6 @@
             }
          else
             {
-<<<<<<< HEAD
             /* If AOT Shared Classes is turned ON, perform compatibility checks for AOT Shared Classes
              *
              * This check has to be done after latePostProcessJIT so that all the necessary JIT options
@@ -1967,11 +1966,8 @@
             else
                {
                TR::Compiler->relocatableTarget.cpu = TR::CPU::customize(compInfo->reloRuntime()->getProcessorDescriptionFromSCC(fe, curThread));
+               jitConfig->relocatableTargetProcessor = TR::Compiler->relocatableTarget.cpu.getProcessorDescription();
                }
-=======
-            TR::Compiler->relocatableTarget.cpu = TR::CPU::customize(compInfo->reloRuntime()->getProcessorDescriptionFromSCC(fe, curThread));
-            jitConfig->relocatableTargetProcessor = TR::Compiler->relocatableTarget.cpu.getProcessorDescription();
->>>>>>> 0e87192a
             }
          }
 
