--- conflicted
+++ resolved
@@ -73,11 +73,8 @@
    compilationFSDHasInvokeHandle                   = 47,
    compilationVirtualAddressExhaustion             = 48,
    compilationEnforceProfiling                     = 49,
-<<<<<<< HEAD
-   compilationStreamFailure                        = 50,
-=======
    compilationSymbolValidationManagerFailure       = 50,
->>>>>>> 72338d7a
+   compilationStreamFailure                        = 51,
    /* please insert new codes before compilationMaxError which is used in jar2jxe to test the error codes range */
    /* If new codes are added then add the corresponding names in compilationErrorNames table in rossa.cpp */
    compilationMaxError /* must be the last one */
