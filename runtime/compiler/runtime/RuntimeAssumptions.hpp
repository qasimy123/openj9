/*******************************************************************************
 * Copyright (c) 2000, 2019 IBM Corp. and others
 *
 * This program and the accompanying materials are made available under
 * the terms of the Eclipse Public License 2.0 which accompanies this
 * distribution and is available at https://www.eclipse.org/legal/epl-2.0/
 * or the Apache License, Version 2.0 which accompanies this distribution and
 * is available at https://www.apache.org/licenses/LICENSE-2.0.
 *
 * This Source Code may also be made available under the following
 * Secondary Licenses when the conditions for such availability set
 * forth in the Eclipse Public License, v. 2.0 are satisfied: GNU
 * General Public License, version 2 with the GNU Classpath
 * Exception [1] and GNU General Public License, version 2 with the
 * OpenJDK Assembly Exception [2].
 *
 * [1] https://www.gnu.org/software/classpath/license.html
 * [2] http://openjdk.java.net/legal/assembly-exception.html
 *
 * SPDX-License-Identifier: EPL-2.0 OR Apache-2.0 OR GPL-2.0 WITH Classpath-exception-2.0 OR LicenseRef-GPL-2.0 WITH Assembly-exception
 *******************************************************************************/

#ifndef RUNTIME_ASSUMPTIONS_INCL
#define RUNTIME_ASSUMPTIONS_INCL

#include <algorithm>
#include <stddef.h>
#include <stdint.h>
#include <vector>
#include "env/RuntimeAssumptionTable.hpp"
#include "env/TRMemory.hpp"
#include "env/jittypes.h"
#include "infra/Flags.hpp"
#include "infra/Link.hpp"
#include "runtime/OMRRuntimeAssumptions.hpp"

class TR_FrontEnd;
class TR_OpaqueClassBlock;
class TR_PatchJNICallSite;
class TR_PatchNOPedGuardSite;
class TR_PersistentClassInfo;
class TR_PersistentClassInfoForFields;
class TR_PreXRecompile;
class TR_RedefinedClassPicSite;
class TR_UnloadedClassPicSite;

class TR_SubClass : public TR_Link0<TR_SubClass>
   {
public:
   TR_PERSISTENT_ALLOC(TR_Memory::PersistentInfo);
   TR_SubClass(TR_PersistentClassInfo * classInfo) : _classInfo(classInfo) { }
   TR_PersistentClassInfo * getClassInfo() { return _classInfo; }

private:
   TR_PersistentClassInfo * _classInfo;
   };

class TR_PersistentClassInfo : public TR_Link0<TR_PersistentClassInfo>
   {
   public:
   TR_PERSISTENT_ALLOC(TR_Memory::PersistentInfo);
   TR_PersistentClassInfo(TR_OpaqueClassBlock *id) : _classId(id), _fieldInfo(0), _prexAssumptions(0), _timeStamp(0), _nameLength(-1)
    {
    uintptrj_t classPointerValue = (uintptrj_t) id;

    // Bit is switched on to mark it as uninitialized
    //
    _classId = (TR_OpaqueClassBlock *) ((classPointerValue | 1));
    }

   TR_OpaqueClassBlock *getClassId() { return (TR_OpaqueClassBlock *) (((uintptr_t) _classId) & ~(uintptr_t)1); }
<<<<<<< HEAD
   bool isInitialized()  { return ((((uintptr_t) _classId) & 1) == 0); }
   virtual void setInitialized(TR_PersistentMemory *);
=======
   bool isInitialized(bool validate = true);
   void setInitialized(TR_PersistentMemory *);
>>>>>>> 02c80a2b

   // HCR
   virtual void setClassId(TR_OpaqueClassBlock *newClass)
      {
      _classId = (TR_OpaqueClassBlock *) (((uintptrj_t)newClass) | (uintptrj_t)isInitialized());
      setClassHasBeenRedefined(true);
      }

   TR_SubClass *getFirstSubclass() { return _subClasses.getFirst(); }
   virtual void setFirstSubClass(TR_SubClass *sc) { _subClasses.setFirst(sc); }

   void setVisited() {_visitedStatus |= 1; }
   void resetVisited() { _visitedStatus = _visitedStatus & ~(uintptrj_t)1; }
   bool hasBeenVisited()
    {
    if (_visitedStatus & 1)
       return true;
    return false;
    }

   TR_PersistentClassInfoForFields *getFieldInfo()
      {
      uintptrj_t fieldInfo = (uintptrj_t) _fieldInfo;
      fieldInfo = fieldInfo & ~(uintptrj_t)3;
      return (TR_PersistentClassInfoForFields *) fieldInfo;
      }
   virtual void setFieldInfo(TR_PersistentClassInfoForFields *i)
      {
      uintptrj_t fieldInfo = (uintptrj_t) i;
      fieldInfo |= (((uintptrj_t) _fieldInfo) & (uintptrj_t)3);
      _visitedStatus = fieldInfo;
      }

   int32_t getSubClassesCount() { return _subClasses.getSize(); }

   virtual TR_SubClass *addSubClass(TR_PersistentClassInfo *subClass);
   virtual void removeSubClasses();
   virtual void removeASubClass(TR_PersistentClassInfo *subClass);
   virtual void removeUnloadedSubClasses();
   virtual void setUnloaded(){_visitedStatus |= 0x2;}
   bool getUnloaded()
    {
    if (_visitedStatus & 0x2)
       return true;
    return false;
   }
   uint16_t getTimeStamp() { return _timeStamp; }
   int16_t getNumPrexAssumptions() { return _prexAssumptions; }
   virtual void incNumPrexAssumptions() { _prexAssumptions++; }

   virtual void setReservable(bool v = true)              { _flags.set(_isReservable, v); }
   bool isReservable()                            { return _flags.testAny(_isReservable); }

   virtual void setShouldNotBeNewlyExtended(int32_t ID);
   virtual void resetShouldNotBeNewlyExtended(int32_t ID){ _shouldNotBeNewlyExtended.reset(1 << ID); }
   virtual void clearShouldNotBeNewlyExtended()          { _shouldNotBeNewlyExtended.clear(); }
   bool shouldNotBeNewlyExtended()               { return _shouldNotBeNewlyExtended.testAny(0xff); }
   bool shouldNotBeNewlyExtended(int32_t ID)     { return _shouldNotBeNewlyExtended.testAny(1 << ID); }
   flags8_t getShouldNotBeNewlyExtendedMask() const { return _shouldNotBeNewlyExtended; }

   virtual void setHasRecognizedAnnotations(bool v = true){ _flags.set(_containsRecognizedAnnotations, v); }
   bool hasRecognizedAnnotations()                { return _flags.testAny(_containsRecognizedAnnotations); }
   virtual void setAlreadyCheckedForAnnotations(bool v = true){ _flags.set(_alreadyScannedForAnnotations, v); }
   bool alreadyCheckedForAnnotations()            { return _flags.testAny(_alreadyScannedForAnnotations); }

   virtual void setCannotTrustStaticFinal(bool v = true)  { _flags.set(_cannotTrustStaticFinal, v); }
   bool cannotTrustStaticFinal()                  { return _flags.testAny(_cannotTrustStaticFinal); }

   // HCR
   virtual void setClassHasBeenRedefined(bool v = true)  { _flags.set(_classHasBeenRedefined, v); }
   bool classHasBeenRedefined()                  { return _flags.testAny(_classHasBeenRedefined); }

   int32_t getNameLength()                       { return _nameLength; }
   virtual void setNameLength(int32_t length)            { _nameLength = length; }

   private:

   enum // flag bits
      {
      _isReservable                         = 0x02,
      _containsRecognizedAnnotations        = 0x04,
      _alreadyScannedForAnnotations         = 0x08,
      _cannotTrustStaticFinal               = 0x10,
      // HCR
      _classHasBeenRedefined                = 0x20,
      _dummyEnum
      };

   friend class TR_ClassQueries;
   friend class J9::Options;
   friend class ::OMR::Options;
   friend class FlatPersistentClassInfo;

   TR_OpaqueClassBlock               *_classId;
   TR_LinkHead0<TR_SubClass>          _subClasses;

   union
      {
      uintptrj_t _visitedStatus;
      TR_PersistentClassInfoForFields *_fieldInfo;
      };
   int16_t                             _prexAssumptions;
   uint16_t                            _timeStamp;
   int32_t                             _nameLength;
   flags8_t                            _flags;
   flags8_t                            _shouldNotBeNewlyExtended; // one bit for each possible compilation thread
   };

class TR_AddressRange
   {
   uintptrj_t _start;
   uintptrj_t _end; // start == end means only one address in this range

   public:
   TR_PERSISTENT_ALLOC(TR_MemoryBase::Assumption);
   TR_AddressRange()
#if defined(DEBUG)
      // Paint invalid fields
      :_start(0x321dead),
       _end(0x321dead)
#endif
      {}

   uintptrj_t getStart() { return _start; }
   uintptrj_t getEnd()   { return _end; }

   void initialize(uintptrj_t start, uintptrj_t end){ _start = start; _end = end; }
   void add(uintptrj_t start, uintptrj_t end){ _start = std::min(_start, start); _end = std::max(end, _end); }
   bool covers(uintptrj_t address){ return _start <= address && address <= _end; }

   };

class TR_AddressSet
   {
   TR_AddressRange *_addressRanges;
   int32_t          _numAddressRanges;
   int32_t          _maxAddressRanges;

   static void trace(char *format, ...);
   static bool enableTraceDetails();
   static void traceDetails(char *format, ...);

   void moveAddressRanges(int32_t desiredHole, int32_t currentHole);
   void moveAddressRangesBy(int32_t low, int32_t high, int32_t distance);
   void findCheapestRangesToMerge(uintptrj_t *cost, int32_t *lowerIndex);

   int32_t firstHigherAddressRangeIndex(uintptrj_t address); // the binary search

   public:


   TR_PERSISTENT_ALLOC(TR_Memory::Assumption);

   TR_AddressSet(TR_PersistentMemory *persistentMemory, int32_t maxAddressRanges):
      _addressRanges(new (persistentMemory) TR_AddressRange[maxAddressRanges]),
      _numAddressRanges(0),
      _maxAddressRanges(maxAddressRanges)
      {}

   void destroy();
   void getRanges(std::vector<TR_AddressRange> &ranges);
   void setRanges(const std::vector<TR_AddressRange> &ranges);
   int32_t getNumberOfRanges() { return _numAddressRanges; }
   int32_t getMaxRanges() { return _maxAddressRanges; }

   void add        (uintptrj_t address){ add(address, address); }
   void add        (uintptrj_t start, uintptrj_t end);
   bool mayContain (uintptrj_t address)
      {
      traceDetails("%p.mayContain(%p)\n", this, address);
      int32_t index = firstHigherAddressRangeIndex(address);
      if (index < _numAddressRanges && _addressRanges[index].covers(address))
         return true;
      else
         return false;
      }

   };


class TR_UnloadedClassPicSite : public OMR::ValueModifyRuntimeAssumption
   {
   protected:
   TR_UnloadedClassPicSite(TR_PersistentMemory * pm, uintptrj_t key, uint8_t *picLocation, uint32_t size = sizeof(uintptrj_t))
      : OMR::ValueModifyRuntimeAssumption(pm, key), _picLocation(picLocation), _size(size)
         {}

   public:
   static TR_UnloadedClassPicSite *make(
      TR_FrontEnd *fe, TR_PersistentMemory * pm, uintptrj_t key, uint8_t *picLocation, uint32_t size,
      TR_RuntimeAssumptionKind kind, OMR::RuntimeAssumption **sentinel);
   virtual TR_RuntimeAssumptionKind getAssumptionKind() { return RuntimeAssumptionOnClassUnload; }
   virtual void compensate(TR_FrontEnd *vm, bool isSMP, void *data);
   virtual bool equals(OMR::RuntimeAssumption &other)
      {
      TR_UnloadedClassPicSite *o = other.asUCPSite();
      return (o != 0) && o->_picLocation == _picLocation;
      }
   virtual uint8_t *getFirstAssumingPC() { return getPicLocation(); }
   virtual uint8_t *getLastAssumingPC() { return getPicLocation(); }
   virtual TR_UnloadedClassPicSite *asUCPSite() { return this; }
   uint8_t * getPicLocation()    { return _picLocation; }
   void      setPicLocation   (uint8_t *p) { _picLocation = p; }
   uintptrj_t getPicEntry() { return *((uintptrj_t*)_picLocation); }

   virtual void dumpInfo();

   private:
   uint8_t    *_picLocation;
   uint32_t    _size;
   };

#endif<|MERGE_RESOLUTION|>--- conflicted
+++ resolved
@@ -69,13 +69,8 @@
     }
 
    TR_OpaqueClassBlock *getClassId() { return (TR_OpaqueClassBlock *) (((uintptr_t) _classId) & ~(uintptr_t)1); }
-<<<<<<< HEAD
-   bool isInitialized()  { return ((((uintptr_t) _classId) & 1) == 0); }
+   bool isInitialized(bool validate = true);
    virtual void setInitialized(TR_PersistentMemory *);
-=======
-   bool isInitialized(bool validate = true);
-   void setInitialized(TR_PersistentMemory *);
->>>>>>> 02c80a2b
 
    // HCR
    virtual void setClassId(TR_OpaqueClassBlock *newClass)
