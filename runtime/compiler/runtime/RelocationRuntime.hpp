/*******************************************************************************
 * Copyright (c) 2000, 2019 IBM Corp. and others
 *
 * This program and the accompanying materials are made available under
 * the terms of the Eclipse Public License 2.0 which accompanies this
 * distribution and is available at https://www.eclipse.org/legal/epl-2.0/
 * or the Apache License, Version 2.0 which accompanies this distribution and
 * is available at https://www.apache.org/licenses/LICENSE-2.0.
 *
 * This Source Code may also be made available under the following
 * Secondary Licenses when the conditions for such availability set
 * forth in the Eclipse Public License, v. 2.0 are satisfied: GNU
 * General Public License, version 2 with the GNU Classpath
 * Exception [1] and GNU General Public License, version 2 with the
 * OpenJDK Assembly Exception [2].
 *
 * [1] https://www.gnu.org/software/classpath/license.html
 * [2] http://openjdk.java.net/legal/assembly-exception.html
 *
 * SPDX-License-Identifier: EPL-2.0 OR Apache-2.0 OR GPL-2.0 WITH Classpath-exception-2.0 OR LicenseRef-GPL-2.0 WITH Assembly-exception
 *******************************************************************************/

#ifndef RELOCATION_RUNTIME_INCL
#define RELOCATION_RUNTIME_INCL

#include "j9cfg.h"

#include <assert.h>
#include "codegen/Relocation.hpp"
#include "env/j9method.h"
#include "runtime/HWProfiler.hpp"
#include "env/VMJ9.h"
#include "env/J9CPU.hpp"

namespace TR { class CompilationInfo; }
class TR_RelocationRecord;
class TR_RelocationRuntimeLogger;
class TR_RelocationTarget;
class TR_ResolvedMethod;
namespace TR { class CodeCache; }
namespace TR { class PersistentInfo; }

#ifdef __cplusplus
extern "C" {
#endif

/* TR_AOTHeader Versions:
 *    1.0    Java6 GA
 *    1.1    Java6 SR1
 *    2.1    Java7 Beta
 *    2.2    Java7
 *    2.3    Java7
 *    3.0    Java7.1
 *    3.1    Java7.1
 *    4.1    Java8 (828)
 *    5.0    Java9 (929 AND 829)
 */

#define TR_AOTHeaderMajorVersion 5
#define TR_AOTHeaderMinorVersion 1
#define TR_AOTHeaderEyeCatcher   0xA0757A27

/* AOT Header Flags */
typedef enum TR_AOTFeatureFlags
   {
   TR_FeatureFlag_sanityCheckBegin              = 0x00000001,
   TR_FeatureFlag_IsSMP                         = 0x00000002,
   TR_FeatureFlag_UsesCompressedPointers        = 0x00000004,
   TR_FeatureFlag_UseDFPHardware                = 0x00000008,
   TR_FeatureFlag_DisableTraps                  = 0x00000010,
   TR_FeatureFlag_TLHPrefetch                   = 0x00000020,
   TR_FeatureFlag_MethodTrampolines             = 0x00000040,
   TR_FeatureFlag_MultiTenancy                  = 0x00000080,
   TR_FeatureFlag_HCREnabled                    = 0x00000100,
   TR_FeatureFlag_SIMDEnabled                   = 0x00000200,     //set and tested for s390
   TR_FeatureFlag_AsyncCompilation              = 0x00000400,     //async compilation - switch to interpreter code NOT generated
   TR_FeatureFlag_ConcurrentScavenge            = 0x00000800,
   TR_FeatureFlag_SoftwareReadBarrier           = 0x00001000,
   TR_FeatureFlag_UsesTM                        = 0x00002000,
   TR_FeatureFlag_SanityCheckEnd                = 0x80000000
   } TR_AOTFeatureFlags;


typedef struct TR_Version {
   uintptr_t structSize;
   uintptr_t majorVersion;
   uintptr_t minorVersion;
   char vmBuildVersion[64];
   char jitBuildVersion[64];
} TR_Version;

typedef struct TR_AOTHeader {
    uintptr_t eyeCatcher;
    TR_Version version;
    uintptr_t *relativeMethodMetaDataTable;
    uintptr_t architectureAndOs;
    uintptr_t endiannessAndWordSize;
    uintptr_t processorSignature;
    uintptr_t featureFlags;
    uintptr_t vendorId;
    uintptr_t gcPolicyFlag;
    uintptr_t compressedPointerShift;
    uint32_t lockwordOptionHashValue;
    int32_t   arrayLetLeafSize;
    TR_ProcessorFeatureFlags processorFeatureFlags;
} TR_AOTHeader;

typedef struct TR_AOTRuntimeInfo {
    struct TR_AOTHeader* aotHeader;
    struct J9MemorySegment* codeCache;
    struct J9MemorySegment* dataCache;
    uintptr_t *fe;
} TR_AOTRuntimeInfo;

#ifdef __cplusplus
}
#endif

class TR_RelocationRuntime {
   public:
      TR_ALLOC(TR_Memory::Relocation)
      void * operator new(size_t, J9JITConfig *);
      TR_RelocationRuntime(J9JITConfig *jitCfg);

      TR_RelocationTarget *reloTarget()                           { return _reloTarget; }
      TR_RelocationRuntimeLogger *reloLogger()                    { return _reloLogger; }
      TR_AOTStats *aotStats()                                     { return _aotStats; }

      J9JITConfig *jitConfig()                                    { return _jitConfig; }
      TR_FrontEnd *fe()                                           { return _fe; }
      TR_J9VMBase *fej9()                                         { return (TR_J9VMBase *)_fe; }
      J9JavaVM *javaVM()                                          { return _javaVM; }
      TR_Memory *trMemory()                                       { return _trMemory; }
      TR::CompilationInfo *compInfo()                              { return _compInfo; }
      J9VMThread *currentThread()                                 { return _currentThread; }
      J9Method *method()                                          { return _method; }
      TR::CodeCache *codeCache()                                  { return _codeCache; }
      J9MemorySegment *dataCache()                                { return _dataCache; }
      bool useCompiledCopy()                                      { return _useCompiledCopy; }
      bool haveReservedCodeCache()                                { return _haveReservedCodeCache; }

      J9JITExceptionTable * exceptionTable()                      { return _exceptionTable; }
      uint8_t * methodCodeStart()                                 { return _newMethodCodeStart; }
      J9ConstantPool *ramCP()                                     { return _ramCP; }
      UDATA metaDataAllocSize()                                   { return _metaDataAllocSize; }
      TR_AOTMethodHeader *aotMethodHeaderEntry()                  { return _aotMethodHeaderEntry; }
      J9JITDataCacheHeader *exceptionTableCacheEntry()            { return _exceptionTableCacheEntry; }
      uint8_t *newMethodCodeStart()                               { return _newMethodCodeStart; }
      UDATA codeCacheDelta()                                      { return _codeCacheDelta; }
      UDATA dataCacheDelta()                                      { return _dataCacheDelta; }
      UDATA classReloAmount()                                     { return _classReloAmount; }

      UDATA reloStartTime()                                       { return _reloStartTime; }
      void setReloStartTime(UDATA time)                           { _reloStartTime = time; }

      UDATA reloEndTime()                                         { return _reloEndTime; }
      void setReloEndTime(UDATA time)                             { _reloEndTime = time; }

      int32_t returnCode()                                        { return _returnCode; }
      void setReturnCode(int32_t rc)                              { _returnCode = rc; }

      TR::Options *options()                                       { return _options; }
      TR::Compilation *comp()                                    { return _comp; }
      TR_ResolvedMethod *currentResolvedMethod()                  { return _currentResolvedMethod; }

      TR::PersistentInfo *getPersistentInfo()                      { return comp()->getPersistentInfo(); }

      // current main entry point
      J9JITExceptionTable *prepareRelocateAOTCodeAndData(J9VMThread* vmThread,
                                                         TR_FrontEnd *fe,
                                                         TR::CodeCache *aotMCCRuntimeCodeCache,
                                                         const J9JITDataCacheHeader *cacheEntry,
                                                         J9Method *theMethod,
                                                         bool shouldUseCompiledCopy,
                                                         TR::Options *options,
                                                         TR::Compilation *compilation,
                                                         TR_ResolvedMethod *resolvedMethod,
                                                         uint8_t *existingCode = NULL);

      virtual bool storeAOTHeader(TR_FrontEnd *fe, J9VMThread *curThread);
      virtual TR_AOTHeader *createAOTHeader(TR_FrontEnd *fe);
      virtual bool validateAOTHeader(TR_FrontEnd *fe, J9VMThread *curThread);

<<<<<<< HEAD
=======
#if defined(JITSERVER_SUPPORT)
      virtual void *isROMClassInSharedCaches(UDATA romClassValue);
      virtual bool isRomClassForMethodInSharedCache(J9Method *method);
      virtual TR_YesNoMaybe isMethodInSharedCache(J9Method *method);
#endif /* defined(JITSERVER_SUPPORT) */

>>>>>>> 09829fd3
      virtual TR_OpaqueClassBlock *getClassFromCP(J9VMThread *vmThread, J9ConstantPool *constantPool, I_32 cpIndex, bool isStatic);

      static uintptr_t    getGlobalValue(uint32_t g)
         {
         TR_ASSERT(g >= 0 && g < TR_NumGlobalValueItems, "invalid index for global item");
         return _globalValueList[g];
         }
      static void         setGlobalValue(uint32_t g, uintptr_t v)
         {
         TR_ASSERT(g >= 0 && g < TR_NumGlobalValueItems, "invalid index for global item");
         _globalValueList[g] = v;
         }
      static char *       nameOfGlobal(uint32_t g)
         {
         TR_ASSERT(g >= 0 && g < TR_NumGlobalValueItems, "invalid index for global item");
         return _globalValueNames[g];
         }

      bool isLoading() { return _isLoading; }
      void setIsLoading() { _isLoading = true; }
      void resetIsLoading() { _isLoading = false; }

      void initializeHWProfilerRecords(TR::Compilation *comp);
      void addClazzRecord(uint8_t *ia, uint32_t bcIndex, TR_OpaqueMethodBlock *method);

#if 1 // defined(DEBUG) || defined(PROD_WITH_ASSUMES)
      // Detect unexpected scenarios when build has assumes
      void incNumValidations() { _numValidations++; }
      void incNumFailedValidations() { _numFailedValidations++; }
      void incNumInlinedMethodRelos() { _numInlinedMethodRelos++; }
      void incNumFailedInlinedMethodRelos() { _numFailedInlinedMethodRelos++; }
      void incNumInlinedAllocRelos() { _numInlinedAllocRelos++; }
      void incNumFailedAllocInlinedRelos() { _numFailedInlinedAllocRelos++; }

      uint32_t getNumValidations() { return _numValidations; }
      uint32_t getNumFailedValidations() { return _numFailedValidations; }
      uint32_t getNumInlinedMethodRelos() { return _numInlinedMethodRelos; }
      uint32_t getNumFailedInlinedMethodRelos() { return _numFailedInlinedMethodRelos; }
      uint32_t getNumInlinedAllocRelos() { return _numInlinedAllocRelos; }
      uint32_t getNumFailedAllocInlinedRelos() { return _numFailedInlinedAllocRelos; }

#else
      void incNumValidations() { }
      void incNumFailedValidations() { }
      void incNumInlinedMethodRelos() { }
      void incNumFailedInlinedMethodRelos() { }
      void incNumInlinedAllocRelos() { }
      void incNumFailedAllocInlinedRelos() { }

      uint32_t getNumValidations() { return 0; }
      uint32_t getNumFailedValidations() { return 0; }
      uint32_t getNumInlinedMethodRelos() { return 0; }
      uint32_t getNumFailedInlinedMethodRelos() { return 0; }
      uint32_t getNumInlinedAllocRelos() { return 0; }
      uint32_t getNumFailedAllocInlinedRelos() { return 0; }
#endif
#if defined(JITSERVER_SUPPORT)
      virtual J9JITExceptionTable *copyMethodMetaData(J9JITDataCacheHeader *dataCacheHeader);
#endif /* defined(JITSERVER_SUPPORT) */

   private:
      virtual uint8_t * allocateSpaceInCodeCache(UDATA codeSize)                           { return NULL; }

      virtual uint8_t * allocateSpaceInDataCache(UDATA metaDataSize,
                                                 UDATA type)                               { return NULL; }

      virtual void initializeAotRuntimeInfo()                                              {}

      virtual void initializeCacheDeltas()                                                 {}

      void relocateAOTCodeAndData(U_8 *tempDataStart,
                                  U_8 *oldDataStart,
                                  U_8 *codeStart,
                                  U_8 *oldCodeStart);

      void relocateMethodMetaData(UDATA codeRelocationAmount, UDATA dataRelocationAmount);

      bool aotMethodHeaderVersionsMatch();

      typedef enum {
         RelocationNoError = 1,
         RelocationNoClean = -1, //just a general failure, nothing to really clean
         RelocationTableCreateError = -2, //we failed to allocate to data cache (_newExceptionTableEntry)
         RelocationAssumptionCreateError = -3,
         RelocationPersistentCreateError = -4, //we failed to allocate data cache (_newPersistentInfo)
         RelocationCodeCreateError = -5, //could not allocate code cache entry
         RelocationFailure = -6 //error sometime during actual relocation, full cleanup needed (code & data)
      } TR_AotRelocationCleanUp;
      TR_AotRelocationCleanUp _relocationStatus;
      void relocationFailureCleanup();

      static bool       _globalValuesInitialized;
      static uintptr_t  _globalValueList[TR_NumGlobalValueItems];
      static uint8_t    _globalValueSizeList[TR_NumGlobalValueItems];
      static char      *_globalValueNames[TR_NumGlobalValueItems];


   protected:

      J9JITConfig *_jitConfig;
      J9JavaVM *_javaVM;
      TR_FrontEnd *_fe;
      TR_Memory *_trMemory;
      TR::CompilationInfo * _compInfo;

      TR_RelocationTarget *_reloTarget;
      TR_RelocationRuntimeLogger *_reloLogger;
      TR_AOTStats *_aotStats;
      J9JITExceptionTable *_exceptionTable;
      uint8_t *_newExceptionTableStart;
      uint8_t *_newPersistentInfo;

      // inlined J9AOTWalkRelocationInfo
      UDATA _dataCacheDelta;
      UDATA _codeCacheDelta;
      // omitted handlers for all the relocation record types

      // inlined TR_AOTRuntimeInfo
      struct TR_AOTHeader* _aotHeader;
      UDATA _classReloAmount;

      TR::CodeCache *_codeCache;
      struct J9MemorySegment* _dataCache;

      bool _useCompiledCopy;
      UDATA _metaDataAllocSize;
      TR_AOTMethodHeader *_aotMethodHeaderEntry;
      J9JITDataCacheHeader *_exceptionTableCacheEntry;
      J9VMThread *_currentThread;
      J9Method *_method;
      J9ConstantPool *_ramCP;
      uint8_t * _newMethodCodeStart;

      bool _haveReservedCodeCache;

      UDATA _reloStartTime;
      UDATA _reloEndTime;

      int32_t _returnCode;

      TR::Options *_options;
      TR::Compilation *_comp;
      TR_ResolvedMethod *_currentResolvedMethod;

      bool _isLoading;

#if 1 // defined(DEBUG) || defined(PROD_WITH_ASSUMES)
      // Detect unexpected scenarios when build has assumes
      uint32_t _numValidations;
      uint32_t _numFailedValidations;
      uint32_t _numInlinedMethodRelos;
      uint32_t _numFailedInlinedMethodRelos;
      uint32_t _numInlinedAllocRelos;
      uint32_t _numFailedInlinedAllocRelos;
#endif
};


class TR_SharedCacheRelocationRuntime : public TR_RelocationRuntime {
public:
      TR_ALLOC(TR_Memory::Relocation);
      void * operator new(size_t, J9JITConfig *);
      TR_SharedCacheRelocationRuntime(J9JITConfig *jitCfg) :
         _sharedCacheIsFull(false), TR_RelocationRuntime(jitCfg) {}

      virtual bool storeAOTHeader(TR_FrontEnd *fe, J9VMThread *curThread);
      virtual TR_AOTHeader *createAOTHeader(TR_FrontEnd *fe);
      virtual bool validateAOTHeader(TR_FrontEnd *fe, J9VMThread *curThread);

<<<<<<< HEAD
=======
#if defined(JITSERVER_SUPPORT)
      virtual void *isROMClassInSharedCaches(UDATA romClassValue);
      virtual bool isRomClassForMethodInSharedCache(J9Method *method);
      virtual TR_YesNoMaybe isMethodInSharedCache(J9Method *method);
#endif /* defined(JITSERVER_SUPPORT) */

>>>>>>> 09829fd3
      virtual TR_OpaqueClassBlock *getClassFromCP(J9VMThread *vmThread, J9ConstantPool *constantPool, I_32 cpIndex, bool isStatic);

private:
      uint32_t getCurrentLockwordOptionHashValue(J9JavaVM *vm) const;
      virtual uint8_t * allocateSpaceInCodeCache(UDATA codeSize);
      virtual uint8_t * allocateSpaceInDataCache(UDATA metaDataSize, UDATA type);
      virtual void initializeAotRuntimeInfo();
      virtual void initializeCacheDeltas();

      virtual void incompatibleCache(U_32 module, U_32 reason, char *assumeMessage);

      void checkAOTHeaderFlags(TR_FrontEnd *fe, TR_AOTHeader * hdrInCache, intptr_t featureFlags);
      bool generateError(char *assumeMessage);

      bool _sharedCacheIsFull;

      static bool useDFPHardware(TR_FrontEnd *fe);
      static uintptr_t generateFeatureFlags(TR_FrontEnd *fe);

      static const char aotHeaderKey[];
      static const UDATA aotHeaderKeyLength;
};

#if defined(JITSERVER_SUPPORT)
class TR_JITServerRelocationRuntime : public TR_RelocationRuntime {
public:
      TR_ALLOC(TR_Memory::Relocation)
      void * operator new(size_t, J9JITConfig *);
      TR_JITServerRelocationRuntime(J9JITConfig *jitCfg) : TR_RelocationRuntime(jitCfg) {}
<<<<<<< HEAD
// The following public APIs should not be used with this class
      virtual bool storeAOTHeader(TR_FrontEnd *fe, J9VMThread *curThread)  override { TR_ASSERT(0, "Should not be called in this RelocationRuntime!"); return 0;}
      virtual TR_AOTHeader *createAOTHeader(TR_FrontEnd *fe)  override { TR_ASSERT(0, "Should not be called in this RelocationRuntime!"); return 0;}
      virtual bool validateAOTHeader(TR_FrontEnd *fe, J9VMThread *curThread)  override { TR_ASSERT(0, "Should not be called in this RelocationRuntime!"); return 0;}

      virtual TR_OpaqueClassBlock *getClassFromCP(J9VMThread *vmThread, J9ConstantPool *constantPool, I_32 cpIndex, bool isStatic)  override { TR_ASSERT(0, "Should not be called in this RelocationRuntime!"); return 0; }
=======

      // The following public APIs should not be used with this class
      virtual bool storeAOTHeader(TR_FrontEnd *fe, J9VMThread *curThread)  override { TR_ASSERT_FATAL(0, "Should not be called in this RelocationRuntime!"); return 0;}
      virtual TR_AOTHeader *createAOTHeader(TR_FrontEnd *fe)  override { TR_ASSERT_FATAL(0, "Should not be called in this RelocationRuntime!"); return 0;}
      virtual bool validateAOTHeader(TR_FrontEnd *fe, J9VMThread *curThread)  override { TR_ASSERT_FATAL(0, "Should not be called in this RelocationRuntime!"); return 0;}

      virtual void *isROMClassInSharedCaches(UDATA romClassValue)  override { TR_ASSERT_FATAL(0, "Should not be called in this RelocationRuntime!"); return 0; }
      virtual bool isRomClassForMethodInSharedCache(J9Method *method)  override { TR_ASSERT_FATAL(0, "Should not be called in this RelocationRuntime!"); return 0; }
      virtual TR_YesNoMaybe isMethodInSharedCache(J9Method *method)  override { TR_ASSERT_FATAL(0, "Should not be called in this RelocationRuntime!");  return TR_no; }

      virtual TR_OpaqueClassBlock *getClassFromCP(J9VMThread *vmThread, J9ConstantPool *constantPool, I_32 cpIndex, bool isStatic)  override { TR_ASSERT(0, "Should not be called in this RelocationRuntime!"); return 0; }

>>>>>>> 09829fd3
      static uint8_t *copyDataToCodeCache(const void *startAddress, size_t totalSize, TR_J9VMBase *fe);

private:
      virtual uint8_t * allocateSpaceInCodeCache(UDATA codeSize);
      virtual uint8_t * allocateSpaceInDataCache(UDATA metaDataSize, UDATA type);
      virtual void initializeCacheDeltas();
      virtual void initializeAotRuntimeInfo() override { _classReloAmount = 1; }
};
#endif /* defined(JITSERVER_SUPPORT) */

#endif   // RELOCATION_RUNTIME_INCL<|MERGE_RESOLUTION|>--- conflicted
+++ resolved
@@ -181,15 +181,6 @@
       virtual TR_AOTHeader *createAOTHeader(TR_FrontEnd *fe);
       virtual bool validateAOTHeader(TR_FrontEnd *fe, J9VMThread *curThread);
 
-<<<<<<< HEAD
-=======
-#if defined(JITSERVER_SUPPORT)
-      virtual void *isROMClassInSharedCaches(UDATA romClassValue);
-      virtual bool isRomClassForMethodInSharedCache(J9Method *method);
-      virtual TR_YesNoMaybe isMethodInSharedCache(J9Method *method);
-#endif /* defined(JITSERVER_SUPPORT) */
-
->>>>>>> 09829fd3
       virtual TR_OpaqueClassBlock *getClassFromCP(J9VMThread *vmThread, J9ConstantPool *constantPool, I_32 cpIndex, bool isStatic);
 
       static uintptr_t    getGlobalValue(uint32_t g)
@@ -359,15 +350,6 @@
       virtual TR_AOTHeader *createAOTHeader(TR_FrontEnd *fe);
       virtual bool validateAOTHeader(TR_FrontEnd *fe, J9VMThread *curThread);
 
-<<<<<<< HEAD
-=======
-#if defined(JITSERVER_SUPPORT)
-      virtual void *isROMClassInSharedCaches(UDATA romClassValue);
-      virtual bool isRomClassForMethodInSharedCache(J9Method *method);
-      virtual TR_YesNoMaybe isMethodInSharedCache(J9Method *method);
-#endif /* defined(JITSERVER_SUPPORT) */
-
->>>>>>> 09829fd3
       virtual TR_OpaqueClassBlock *getClassFromCP(J9VMThread *vmThread, J9ConstantPool *constantPool, I_32 cpIndex, bool isStatic);
 
 private:
@@ -397,27 +379,13 @@
       TR_ALLOC(TR_Memory::Relocation)
       void * operator new(size_t, J9JITConfig *);
       TR_JITServerRelocationRuntime(J9JITConfig *jitCfg) : TR_RelocationRuntime(jitCfg) {}
-<<<<<<< HEAD
 // The following public APIs should not be used with this class
       virtual bool storeAOTHeader(TR_FrontEnd *fe, J9VMThread *curThread)  override { TR_ASSERT(0, "Should not be called in this RelocationRuntime!"); return 0;}
       virtual TR_AOTHeader *createAOTHeader(TR_FrontEnd *fe)  override { TR_ASSERT(0, "Should not be called in this RelocationRuntime!"); return 0;}
       virtual bool validateAOTHeader(TR_FrontEnd *fe, J9VMThread *curThread)  override { TR_ASSERT(0, "Should not be called in this RelocationRuntime!"); return 0;}
 
       virtual TR_OpaqueClassBlock *getClassFromCP(J9VMThread *vmThread, J9ConstantPool *constantPool, I_32 cpIndex, bool isStatic)  override { TR_ASSERT(0, "Should not be called in this RelocationRuntime!"); return 0; }
-=======
-
-      // The following public APIs should not be used with this class
-      virtual bool storeAOTHeader(TR_FrontEnd *fe, J9VMThread *curThread)  override { TR_ASSERT_FATAL(0, "Should not be called in this RelocationRuntime!"); return 0;}
-      virtual TR_AOTHeader *createAOTHeader(TR_FrontEnd *fe)  override { TR_ASSERT_FATAL(0, "Should not be called in this RelocationRuntime!"); return 0;}
-      virtual bool validateAOTHeader(TR_FrontEnd *fe, J9VMThread *curThread)  override { TR_ASSERT_FATAL(0, "Should not be called in this RelocationRuntime!"); return 0;}
-
-      virtual void *isROMClassInSharedCaches(UDATA romClassValue)  override { TR_ASSERT_FATAL(0, "Should not be called in this RelocationRuntime!"); return 0; }
-      virtual bool isRomClassForMethodInSharedCache(J9Method *method)  override { TR_ASSERT_FATAL(0, "Should not be called in this RelocationRuntime!"); return 0; }
-      virtual TR_YesNoMaybe isMethodInSharedCache(J9Method *method)  override { TR_ASSERT_FATAL(0, "Should not be called in this RelocationRuntime!");  return TR_no; }
-
-      virtual TR_OpaqueClassBlock *getClassFromCP(J9VMThread *vmThread, J9ConstantPool *constantPool, I_32 cpIndex, bool isStatic)  override { TR_ASSERT(0, "Should not be called in this RelocationRuntime!"); return 0; }
-
->>>>>>> 09829fd3
+
       static uint8_t *copyDataToCodeCache(const void *startAddress, size_t totalSize, TR_J9VMBase *fe);
 
 private:
