/*******************************************************************************
 * Copyright (c) 2000, 2019 IBM Corp. and others
 *
 * This program and the accompanying materials are made available under
 * the terms of the Eclipse Public License 2.0 which accompanies this
 * distribution and is available at https://www.eclipse.org/legal/epl-2.0/
 * or the Apache License, Version 2.0 which accompanies this distribution and
 * is available at https://www.apache.org/licenses/LICENSE-2.0.
 *
 * This Source Code may also be made available under the following
 * Secondary Licenses when the conditions for such availability set
 * forth in the Eclipse Public License, v. 2.0 are satisfied: GNU
 * General Public License, version 2 with the GNU Classpath
 * Exception [1] and GNU General Public License, version 2 with the
 * OpenJDK Assembly Exception [2].
 *
 * [1] https://www.gnu.org/software/classpath/license.html
 * [2] http://openjdk.java.net/legal/assembly-exception.html
 *
 * SPDX-License-Identifier: EPL-2.0 OR Apache-2.0 OR GPL-2.0 WITH Classpath-exception-2.0 OR LicenseRef-GPL-2.0 WITH Assembly-exception
 *******************************************************************************/

#ifndef RELOCATION_RUNTIME_INCL
#define RELOCATION_RUNTIME_INCL

#include "j9cfg.h"

#include <assert.h>
#include "codegen/Relocation.hpp"
#include "env/j9method.h"
#include "runtime/HWProfiler.hpp"
#include "env/VMJ9.h"
#include "env/J9CPU.hpp"

namespace TR { class CompilationInfo; }
class TR_RelocationRecord;
class TR_RelocationRuntimeLogger;
class TR_RelocationTarget;
class TR_ResolvedMethod;
namespace TR { class CodeCache; }
namespace TR { class PersistentInfo; }

#ifdef __cplusplus
extern "C" {
#endif

/* TR_AOTHeader Versions:
 *    1.0    Java6 GA
 *    1.1    Java6 SR1
 *    2.1    Java7 Beta
 *    2.2    Java7
 *    2.3    Java7
 *    3.0    Java7.1
 *    3.1    Java7.1
 *    4.1    Java8 (828)
 *    5.0    Java9 (929 AND 829)
 */

#define TR_AOTHeaderMajorVersion 5
#define TR_AOTHeaderMinorVersion 1
#define TR_AOTHeaderEyeCatcher   0xA0757A27

/* AOT Header Flags */
typedef enum TR_AOTFeatureFlags
   {
   TR_FeatureFlag_sanityCheckBegin              = 0x00000001,
   TR_FeatureFlag_IsSMP                         = 0x00000002,
   TR_FeatureFlag_UsesCompressedPointers        = 0x00000004,
   TR_FeatureFlag_UseDFPHardware                = 0x00000008,
   TR_FeatureFlag_DisableTraps                  = 0x00000010,
   TR_FeatureFlag_TLHPrefetch                   = 0x00000020,
   TR_FeatureFlag_MethodTrampolines             = 0x00000040,
   TR_FeatureFlag_MultiTenancy                  = 0x00000080,
   TR_FeatureFlag_HCREnabled                    = 0x00000100,
   TR_FeatureFlag_SIMDEnabled                   = 0x00000200,     //set and tested for s390
   TR_FeatureFlag_AsyncCompilation              = 0x00000400,     //async compilation - switch to interpreter code NOT generated
   TR_FeatureFlag_ConcurrentScavenge            = 0x00000800,
   TR_FeatureFlag_SoftwareReadBarrier           = 0x00001000,
   TR_FeatureFlag_UsesTM                        = 0x00002000,
   TR_FeatureFlag_SanityCheckEnd                = 0x80000000
   } TR_AOTFeatureFlags;


typedef struct TR_Version {
   uintptr_t structSize;
   uintptr_t majorVersion;
   uintptr_t minorVersion;
   char vmBuildVersion[64];
   char jitBuildVersion[64];
} TR_Version;

typedef struct TR_AOTHeader {
    uintptr_t eyeCatcher;
    TR_Version version;
    uintptr_t *relativeMethodMetaDataTable;
    uintptr_t architectureAndOs;
    uintptr_t endiannessAndWordSize;
    uintptr_t processorSignature;
    uintptr_t featureFlags;
    uintptr_t vendorId;
    uintptr_t gcPolicyFlag;
    uintptr_t compressedPointerShift;
    uint32_t lockwordOptionHashValue;
    int32_t   arrayLetLeafSize;
    TR_ProcessorFeatureFlags processorFeatureFlags;
} TR_AOTHeader;

typedef struct TR_AOTRuntimeInfo {
    struct TR_AOTHeader* aotHeader;
    struct J9MemorySegment* codeCache;
    struct J9MemorySegment* dataCache;
    uintptr_t *fe;
} TR_AOTRuntimeInfo;

#ifdef __cplusplus
}
#endif

class TR_RelocationRuntime {
   public:
      TR_ALLOC(TR_Memory::Relocation)
      void * operator new(size_t, J9JITConfig *);
      TR_RelocationRuntime(J9JITConfig *jitCfg);

      TR_RelocationTarget *reloTarget()                           { return _reloTarget; }
      TR_RelocationRuntimeLogger *reloLogger()                    { return _reloLogger; }
      TR_AOTStats *aotStats()                                     { return _aotStats; }

      J9JITConfig *jitConfig()                                    { return _jitConfig; }
      TR_FrontEnd *fe()                                           { return _fe; }
      TR_J9VMBase *fej9()                                         { return (TR_J9VMBase *)_fe; }
      J9JavaVM *javaVM()                                          { return _javaVM; }
      TR_Memory *trMemory()                                       { return _trMemory; }
      TR::CompilationInfo *compInfo()                              { return _compInfo; }
      J9VMThread *currentThread()                                 { return _currentThread; }
      J9Method *method()                                          { return _method; }
      TR::CodeCache *codeCache()                                  { return _codeCache; }
      J9MemorySegment *dataCache()                                { return _dataCache; }
      bool useCompiledCopy()                                      { return _useCompiledCopy; }
      bool haveReservedCodeCache()                                { return _haveReservedCodeCache; }

      J9JITExceptionTable * exceptionTable()                      { return _exceptionTable; }
      uint8_t * methodCodeStart()                                 { return _newMethodCodeStart; }
      J9ConstantPool *ramCP()                                     { return _ramCP; }
      UDATA metaDataAllocSize()                                   { return _metaDataAllocSize; }
      TR_AOTMethodHeader *aotMethodHeaderEntry()                  { return _aotMethodHeaderEntry; }
      J9JITDataCacheHeader *exceptionTableCacheEntry()            { return _exceptionTableCacheEntry; }
      uint8_t *newMethodCodeStart()                               { return _newMethodCodeStart; }
      UDATA codeCacheDelta()                                      { return _codeCacheDelta; }
      UDATA dataCacheDelta()                                      { return _dataCacheDelta; }
      UDATA classReloAmount()                                     { return _classReloAmount; }

      UDATA reloStartTime()                                       { return _reloStartTime; }
      void setReloStartTime(UDATA time)                           { _reloStartTime = time; }

      UDATA reloEndTime()                                         { return _reloEndTime; }
      void setReloEndTime(UDATA time)                             { _reloEndTime = time; }

      int32_t returnCode()                                        { return _returnCode; }
      void setReturnCode(int32_t rc)                              { _returnCode = rc; }

      TR::Options *options()                                       { return _options; }
      TR::Compilation *comp()                                    { return _comp; }
      TR_ResolvedMethod *currentResolvedMethod()                  { return _currentResolvedMethod; }

      TR::PersistentInfo *getPersistentInfo()                      { return comp()->getPersistentInfo(); }

      // current main entry point
      J9JITExceptionTable *prepareRelocateAOTCodeAndData(J9VMThread* vmThread,
                                                         TR_FrontEnd *fe,
                                                         TR::CodeCache *aotMCCRuntimeCodeCache,
                                                         const J9JITDataCacheHeader *cacheEntry,
                                                         J9Method *theMethod,
                                                         bool shouldUseCompiledCopy,
                                                         TR::Options *options,
                                                         TR::Compilation *compilation,
                                                         TR_ResolvedMethod *resolvedMethod,
                                                         uint8_t *existingCode = NULL);

      virtual bool storeAOTHeader(TR_FrontEnd *fe, J9VMThread *curThread);
      virtual TR_AOTHeader *createAOTHeader(TR_FrontEnd *fe);
      virtual bool validateAOTHeader(TR_FrontEnd *fe, J9VMThread *curThread);

      virtual TR_OpaqueClassBlock *getClassFromCP(J9VMThread *vmThread, J9ConstantPool *constantPool, I_32 cpIndex, bool isStatic);

      static uintptr_t    getGlobalValue(uint32_t g)
         {
         TR_ASSERT(g >= 0 && g < TR_NumGlobalValueItems, "invalid index for global item");
         return _globalValueList[g];
         }
      static void         setGlobalValue(uint32_t g, uintptr_t v)
         {
         TR_ASSERT(g >= 0 && g < TR_NumGlobalValueItems, "invalid index for global item");
         _globalValueList[g] = v;
         }
      static char *       nameOfGlobal(uint32_t g)
         {
         TR_ASSERT(g >= 0 && g < TR_NumGlobalValueItems, "invalid index for global item");
         return _globalValueNames[g];
         }

      bool isLoading() { return _isLoading; }
      void setIsLoading() { _isLoading = true; }
      void resetIsLoading() { _isLoading = false; }

      void initializeHWProfilerRecords(TR::Compilation *comp);
      void addClazzRecord(uint8_t *ia, uint32_t bcIndex, TR_OpaqueMethodBlock *method);

#if 1 // defined(DEBUG) || defined(PROD_WITH_ASSUMES)
      // Detect unexpected scenarios when build has assumes
      void incNumValidations() { _numValidations++; }
      void incNumFailedValidations() { _numFailedValidations++; }
      void incNumInlinedMethodRelos() { _numInlinedMethodRelos++; }
      void incNumFailedInlinedMethodRelos() { _numFailedInlinedMethodRelos++; }
      void incNumInlinedAllocRelos() { _numInlinedAllocRelos++; }
      void incNumFailedAllocInlinedRelos() { _numFailedInlinedAllocRelos++; }

      uint32_t getNumValidations() { return _numValidations; }
      uint32_t getNumFailedValidations() { return _numFailedValidations; }
      uint32_t getNumInlinedMethodRelos() { return _numInlinedMethodRelos; }
      uint32_t getNumFailedInlinedMethodRelos() { return _numFailedInlinedMethodRelos; }
      uint32_t getNumInlinedAllocRelos() { return _numInlinedAllocRelos; }
      uint32_t getNumFailedAllocInlinedRelos() { return _numFailedInlinedAllocRelos; }

#else
      void incNumValidations() { }
      void incNumFailedValidations() { }
      void incNumInlinedMethodRelos() { }
      void incNumFailedInlinedMethodRelos() { }
      void incNumInlinedAllocRelos() { }
      void incNumFailedAllocInlinedRelos() { }

      uint32_t getNumValidations() { return 0; }
      uint32_t getNumFailedValidations() { return 0; }
      uint32_t getNumInlinedMethodRelos() { return 0; }
      uint32_t getNumFailedInlinedMethodRelos() { return 0; }
      uint32_t getNumInlinedAllocRelos() { return 0; }
      uint32_t getNumFailedAllocInlinedRelos() { return 0; }
#endif
#if defined(JITSERVER_SUPPORT)
      virtual J9JITExceptionTable *copyMethodMetaData(J9JITDataCacheHeader *dataCacheHeader);
#endif /* defined(JITSERVER_SUPPORT) */

   private:
      virtual uint8_t * allocateSpaceInCodeCache(UDATA codeSize)                           { return NULL; }

      virtual uint8_t * allocateSpaceInDataCache(UDATA metaDataSize,
                                                 UDATA type)                               { return NULL; }

      virtual void initializeAotRuntimeInfo()                                              {}

      virtual void initializeCacheDeltas()                                                 {}

      void relocateAOTCodeAndData(U_8 *tempDataStart,
                                  U_8 *oldDataStart,
                                  U_8 *codeStart,
                                  U_8 *oldCodeStart);

      void relocateMethodMetaData(UDATA codeRelocationAmount, UDATA dataRelocationAmount);

      bool aotMethodHeaderVersionsMatch();

      typedef enum {
         RelocationNoError = 1,
         RelocationNoClean = -1, //just a general failure, nothing to really clean
         RelocationTableCreateError = -2, //we failed to allocate to data cache (_newExceptionTableEntry)
         RelocationAssumptionCreateError = -3,
         RelocationPersistentCreateError = -4, //we failed to allocate data cache (_newPersistentInfo)
         RelocationCodeCreateError = -5, //could not allocate code cache entry
         RelocationFailure = -6 //error sometime during actual relocation, full cleanup needed (code & data)
      } TR_AotRelocationCleanUp;
      TR_AotRelocationCleanUp _relocationStatus;
      void relocationFailureCleanup();

      static bool       _globalValuesInitialized;
      static uintptr_t  _globalValueList[TR_NumGlobalValueItems];
      static uint8_t    _globalValueSizeList[TR_NumGlobalValueItems];
      static char      *_globalValueNames[TR_NumGlobalValueItems];


   protected:

      J9JITConfig *_jitConfig;
      J9JavaVM *_javaVM;
      TR_FrontEnd *_fe;
      TR_Memory *_trMemory;
      TR::CompilationInfo * _compInfo;

      TR_RelocationTarget *_reloTarget;
      TR_RelocationRuntimeLogger *_reloLogger;
      TR_AOTStats *_aotStats;
      J9JITExceptionTable *_exceptionTable;
      uint8_t *_newExceptionTableStart;
      uint8_t *_newPersistentInfo;

      // inlined J9AOTWalkRelocationInfo
      UDATA _dataCacheDelta;
      UDATA _codeCacheDelta;
      // omitted handlers for all the relocation record types

      // inlined TR_AOTRuntimeInfo
      struct TR_AOTHeader* _aotHeader;
      UDATA _classReloAmount;

      TR::CodeCache *_codeCache;
      struct J9MemorySegment* _dataCache;

      bool _useCompiledCopy;
      UDATA _metaDataAllocSize;
      TR_AOTMethodHeader *_aotMethodHeaderEntry;
      J9JITDataCacheHeader *_exceptionTableCacheEntry;
      J9VMThread *_currentThread;
      J9Method *_method;
      J9ConstantPool *_ramCP;
      uint8_t * _newMethodCodeStart;

      bool _haveReservedCodeCache;

      UDATA _reloStartTime;
      UDATA _reloEndTime;

      int32_t _returnCode;

      TR::Options *_options;
      TR::Compilation *_comp;
      TR_ResolvedMethod *_currentResolvedMethod;

      bool _isLoading;

#if 1 // defined(DEBUG) || defined(PROD_WITH_ASSUMES)
      // Detect unexpected scenarios when build has assumes
      uint32_t _numValidations;
      uint32_t _numFailedValidations;
      uint32_t _numInlinedMethodRelos;
      uint32_t _numFailedInlinedMethodRelos;
      uint32_t _numInlinedAllocRelos;
      uint32_t _numFailedInlinedAllocRelos;
#endif
};


class TR_SharedCacheRelocationRuntime : public TR_RelocationRuntime {
public:
      TR_ALLOC(TR_Memory::Relocation);
      void * operator new(size_t, J9JITConfig *);
      TR_SharedCacheRelocationRuntime(J9JITConfig *jitCfg) :
         _sharedCacheIsFull(false), TR_RelocationRuntime(jitCfg) {}

      virtual bool storeAOTHeader(TR_FrontEnd *fe, J9VMThread *curThread);
      virtual TR_AOTHeader *createAOTHeader(TR_FrontEnd *fe);
      virtual bool validateAOTHeader(TR_FrontEnd *fe, J9VMThread *curThread);

      virtual TR_OpaqueClassBlock *getClassFromCP(J9VMThread *vmThread, J9ConstantPool *constantPool, I_32 cpIndex, bool isStatic);

private:
      uint32_t getCurrentLockwordOptionHashValue(J9JavaVM *vm) const;
      virtual uint8_t * allocateSpaceInCodeCache(UDATA codeSize);
      virtual uint8_t * allocateSpaceInDataCache(UDATA metaDataSize, UDATA type);
      virtual void initializeAotRuntimeInfo();
      virtual void initializeCacheDeltas();

      virtual void incompatibleCache(U_32 module, U_32 reason, char *assumeMessage);

      void checkAOTHeaderFlags(TR_FrontEnd *fe, TR_AOTHeader * hdrInCache, intptr_t featureFlags);
      bool generateError(char *assumeMessage);

      bool _sharedCacheIsFull;

      static bool useDFPHardware(TR_FrontEnd *fe);
      static uintptr_t generateFeatureFlags(TR_FrontEnd *fe);

      static const char aotHeaderKey[];
      static const UDATA aotHeaderKeyLength;
};

#if defined(JITSERVER_SUPPORT)
class TR_JITServerRelocationRuntime : public TR_RelocationRuntime {
public:
      TR_ALLOC(TR_Memory::Relocation)
      void * operator new(size_t, J9JITConfig *);
      TR_JITServerRelocationRuntime(J9JITConfig *jitCfg) : TR_RelocationRuntime(jitCfg) {}
<<<<<<< HEAD
// The following public APIs should not be used with this class
=======
      // The following public APIs should not be used with this class
>>>>>>> 9957530e
      virtual bool storeAOTHeader(TR_FrontEnd *fe, J9VMThread *curThread)  override { TR_ASSERT(0, "Should not be called in this RelocationRuntime!"); return 0;}
      virtual TR_AOTHeader *createAOTHeader(TR_FrontEnd *fe)  override { TR_ASSERT(0, "Should not be called in this RelocationRuntime!"); return 0;}
      virtual bool validateAOTHeader(TR_FrontEnd *fe, J9VMThread *curThread)  override { TR_ASSERT(0, "Should not be called in this RelocationRuntime!"); return 0;}

      virtual TR_OpaqueClassBlock *getClassFromCP(J9VMThread *vmThread, J9ConstantPool *constantPool, I_32 cpIndex, bool isStatic)  override { TR_ASSERT(0, "Should not be called in this RelocationRuntime!"); return 0; }
<<<<<<< HEAD

=======
>>>>>>> 9957530e
      static uint8_t *copyDataToCodeCache(const void *startAddress, size_t totalSize, TR_J9VMBase *fe);

private:
      virtual uint8_t * allocateSpaceInCodeCache(UDATA codeSize);
      virtual uint8_t * allocateSpaceInDataCache(UDATA metaDataSize, UDATA type);
      virtual void initializeCacheDeltas();
      virtual void initializeAotRuntimeInfo() override { _classReloAmount = 1; }
};
#endif /* defined(JITSERVER_SUPPORT) */

#endif   // RELOCATION_RUNTIME_INCL<|MERGE_RESOLUTION|>--- conflicted
+++ resolved
@@ -379,20 +379,12 @@
       TR_ALLOC(TR_Memory::Relocation)
       void * operator new(size_t, J9JITConfig *);
       TR_JITServerRelocationRuntime(J9JITConfig *jitCfg) : TR_RelocationRuntime(jitCfg) {}
-<<<<<<< HEAD
-// The following public APIs should not be used with this class
-=======
       // The following public APIs should not be used with this class
->>>>>>> 9957530e
       virtual bool storeAOTHeader(TR_FrontEnd *fe, J9VMThread *curThread)  override { TR_ASSERT(0, "Should not be called in this RelocationRuntime!"); return 0;}
       virtual TR_AOTHeader *createAOTHeader(TR_FrontEnd *fe)  override { TR_ASSERT(0, "Should not be called in this RelocationRuntime!"); return 0;}
       virtual bool validateAOTHeader(TR_FrontEnd *fe, J9VMThread *curThread)  override { TR_ASSERT(0, "Should not be called in this RelocationRuntime!"); return 0;}
 
       virtual TR_OpaqueClassBlock *getClassFromCP(J9VMThread *vmThread, J9ConstantPool *constantPool, I_32 cpIndex, bool isStatic)  override { TR_ASSERT(0, "Should not be called in this RelocationRuntime!"); return 0; }
-<<<<<<< HEAD
-
-=======
->>>>>>> 9957530e
       static uint8_t *copyDataToCodeCache(const void *startAddress, size_t totalSize, TR_J9VMBase *fe);
 
 private:
