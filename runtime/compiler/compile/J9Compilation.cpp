--- conflicted
+++ resolved
@@ -659,12 +659,8 @@
       if (clazz == NULL)
          return -1;
 
-<<<<<<< HEAD
       auto classOffset = self()->fej9()->getArrayClassFromComponentClass(self()->fej9()->convertClassPtrToClassOffset(clazz));
       clazz = TR::Compiler->cls.convertClassOffsetToClassPtr(classOffset);
-=======
-      clazz = (J9Class *)self()->fej9vm()->getArrayClassFromComponentClass((TR_OpaqueClassBlock *)clazz);
->>>>>>> 72338d7a
       if (!clazz)
          return -1;
 
