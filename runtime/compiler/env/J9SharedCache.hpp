--- conflicted
+++ resolved
@@ -208,20 +208,6 @@
    static UDATA                          _storeSharedDataFailedLength;
    };
 
-<<<<<<< HEAD
-#if defined(JITSERVER_SUPPORT)                                                                                                                                                                               
-/**                                                                                                                                                                                                          
-* @class TR_J9JITServerSharedCache                                                                                                                                                                           
-* @brief Class used by JITServer for querying client-side SharedCache information                                                                                                                            
-*                                                                                                                                                                                                            
-* This class is an extension of the TR_J9SharedCache class which overrides a number                                                                                                                          
-* of TR_J9SharedCache's APIs. TR_J9JITServerSharedCache is used by JITServer and                                                                                                                             
-* the overridden APIs mostly send remote messages to JITClient to query information from                                                                                                                     
-* the TR_J9SharedCache on the client. The information is needed for JITServer to                                                                                                                             
-* compile code that is compatible with the client-side VM. To minimize the                                                                                                                                   
-* number of remote messages as a way to optimize JITServer performance, a                                                                                                                                    
-* lot of client-side TR_J9SharedCache information are cached on JITServer.                                                                                                                                   
-=======
 
 #if defined(JITSERVER_SUPPORT)
 /**
@@ -235,7 +221,6 @@
 * compile code that is compatible with the client-side VM. To minimize the
 * number of remote messages as a way to optimize JITServer performance, a
 * lot of client-side TR_J9SharedCache information are cached on JITServer.
->>>>>>> 787d2742
 */
 
 class TR_J9JITServerSharedCache : public TR_J9SharedCache
@@ -247,7 +232,6 @@
 
    virtual bool isHint(TR_ResolvedMethod *, TR_SharedCacheHint, uint16_t *dataField = NULL) override { TR_ASSERT(false, "called"); return false;}
    virtual bool isHint(J9Method *, TR_SharedCacheHint, uint16_t *dataField = NULL) override { TR_ASSERT(false, "called"); return false;}
-
    virtual uint16_t getAllEnabledHints(J9Method *method) override { TR_ASSERT(false, "called"); return 0;}
    virtual void addHint(J9Method *, TR_SharedCacheHint) override;
    virtual bool isMostlyFull() override { TR_ASSERT(false, "called"); return false;}
