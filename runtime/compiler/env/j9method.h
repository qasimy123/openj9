/*******************************************************************************
 * Copyright (c) 2000, 2019 IBM Corp. and others
 *
 * This program and the accompanying materials are made available under
 * the terms of the Eclipse Public License 2.0 which accompanies this
 * distribution and is available at https://www.eclipse.org/legal/epl-2.0/
 * or the Apache License, Version 2.0 which accompanies this distribution and
 * is available at https://www.apache.org/licenses/LICENSE-2.0.
 *
 * This Source Code may also be made available under the following
 * Secondary Licenses when the conditions for such availability set
 * forth in the Eclipse Public License, v. 2.0 are satisfied: GNU
 * General Public License, version 2 with the GNU Classpath
 * Exception [1] and GNU General Public License, version 2 with the
 * OpenJDK Assembly Exception [2].
 *
 * [1] https://www.gnu.org/software/classpath/license.html
 * [2] http://openjdk.java.net/legal/assembly-exception.html
 *
 * SPDX-License-Identifier: EPL-2.0 OR Apache-2.0 OR GPL-2.0 WITH Classpath-exception-2.0 OR LicenseRef-GPL-2.0 WITH Assembly-exception
 *******************************************************************************/

#ifndef j9method_h
#define j9method_h

#include "rpc/J9Server.hpp"
#include "codegen/FrontEnd.hpp"
#include "compile/Compilation.hpp"
#include "compile/ResolvedMethod.hpp"
#include "env/TRMemory.hpp"
#include "env/jittypes.h"
#include "il/DataTypes.hpp"
#include "ilgen/IlGeneratorMethodDetails.hpp"

#define J9ROM_CP_BASE(romClassPtr, x) ((x*) (((U_8 *) (romClassPtr)) + sizeof(J9ROMClass)))

#ifdef DEBUG
   #define INCREMENT_COUNTER(vm, slotName) (vm)->_jitConfig->slotName++
#else
   #define INCREMENT_COUNTER(vm, slotName)
#endif

class TR_J9VMBase;
class TR_PersistentJittedBodyInfo;

extern "C" {
struct J9UTF8;
struct J9Class;
struct J9Method;
struct J9ConstantPool;
struct J9ClassLoader;
struct J9RAMConstantPoolItem;
struct J9ROMClass;
struct J9ROMMethod;
struct J9ROMConstantPoolItem;
struct J9ROMFieldRef;
struct J9ExceptionHandler;
}

#ifdef __cplusplus
extern "C" J9UTF8 * getSignatureFromTR_VMMethod(TR_OpaqueMethodBlock *vmMethod);
extern "C" J9UTF8 * getNameFromTR_VMMethod(TR_OpaqueMethodBlock *vmMethod);
extern "C" J9UTF8 * getClassNameFromTR_VMMethod(TR_OpaqueMethodBlock *vmMethod);
extern "C" J9Class * getRAMClassFromTR_ResolvedVMMethod(TR_OpaqueMethodBlock *vmMethod);
#endif

static bool supportsFastJNI(TR_FrontEnd *fe)
   {
#if defined(TR_TARGET_S390) || defined(TR_TARGET_X86) || defined(TR_TARGET_POWER)
   return true;
#else
   return false;
#endif
   }

inline char *nextSignatureArgument(char *currentArgument)
   {
   char *result = currentArgument;
   while (*result == '[')
      result++;
   if (*result == 'L')
      while (*result != ';')
         result++;
   return result+1;
   }

inline char *nthSignatureArgument(int32_t n, char *currentArgument)
   {
   while (n-- >= 1)
      currentArgument = nextSignatureArgument(currentArgument);
   return currentArgument;
   }

class TR_J9MethodBase;
class TR_J9MethodParameterIterator : public TR_MethodParameterIterator
   {
public:
   TR_ALLOC(TR_Memory::Method)
   virtual TR::DataType         getDataType();
   virtual TR_OpaqueClassBlock * getOpaqueClass();
   virtual char *                getUnresolvedJavaClassSignature(uint32_t&);
   virtual bool                  isArray();
   virtual bool                  isClass();
   virtual bool                  atEnd();
   virtual void                  advanceCursor();
private:
   TR_J9MethodParameterIterator(TR_J9MethodBase &j9Method, TR::Compilation& comp, TR_ResolvedMethod * resolveMethod);
   TR_J9MethodBase &    _j9Method;
   TR_ResolvedMethod *  _resolvedMethod;
   char *               _sig;
   uintptr_t            _nextIncrBy;
   friend class TR_J9MethodBase;
   };

class TR_J9MethodBase : public TR_Method
   {
public:
   TR_ALLOC(TR_Memory::Method)

   static bool                   isBigDecimalNameAndSignature(J9UTF8 *name, J9UTF8 *signature);
   static bool                   isBigDecimalMethod(J9ROMMethod * romMethod, J9ROMClass * romClass);
   static bool                   isBigDecimalMethod(J9UTF8 * className, J9UTF8 * name, J9UTF8 * signature);
   static bool                   isBigDecimalMethod(J9Method * j9Method);
   bool                          isBigDecimalMethod( TR::Compilation * comp = NULL);
   static bool                   isBigDecimalConvertersNameAndSignature(J9UTF8 *name, J9UTF8 *signature);
   static bool                   isBigDecimalConvertersMethod(J9ROMMethod * romMethod, J9ROMClass * romClass);
   static bool                   isBigDecimalConvertersMethod(J9UTF8 * className, J9UTF8 * name, J9UTF8 * signature);
   static bool                   isBigDecimalConvertersMethod(J9Method * j9Method);
   bool                          isBigDecimalConvertersMethod( TR::Compilation * comp = NULL);

   static bool                   isUnsafeGetPutWithObjectArg(TR::RecognizedMethod rm);
   static bool                   isUnsafePut(TR::RecognizedMethod rm);
   static bool                   isVolatileUnsafe(TR::RecognizedMethod rm);
   static TR::DataType           unsafeDataTypeForArray(TR::RecognizedMethod rm);
   static TR::DataType           unsafeDataTypeForObject(TR::RecognizedMethod rm);
   static bool                   isVarHandleOperationMethod(TR::RecognizedMethod rm);
   virtual bool                  isVarHandleAccessMethod(TR::Compilation * = NULL);

   virtual bool                  isUnsafeWithObjectArg( TR::Compilation * comp = NULL);
   virtual bool                  isUnsafeCAS(TR::Compilation * = NULL);
   virtual uint32_t              numberOfExplicitParameters();
   virtual TR::DataType         parmType(uint32_t parmNumber); // returns the type of the parmNumber'th parameter (0-based)

   virtual TR::ILOpCodes         directCallOpCode();
   virtual TR::ILOpCodes         indirectCallOpCode();

   virtual TR::DataType         returnType();
   virtual uint32_t              returnTypeWidth();
   virtual bool                  returnTypeIsUnsigned();
   virtual TR::ILOpCodes         returnOpCode();

   virtual const char *          signature(TR_Memory  *, TR_AllocationKind = heapAlloc); // this actually returns the class, method, and signature!
   virtual uint16_t              classNameLength();
   virtual uint16_t              nameLength();
   virtual uint16_t              signatureLength();
   virtual char *                classNameChars(); // returns the utf8 of the class that this method is in.
   virtual char *                nameChars(); // returns the utf8 of the method name
   virtual char *                signatureChars(); // returns the utf8 of the signature

   void                          setSignature(char *newSignature, int32_t newSignatureLength, TR_Memory *); // JSR292
   virtual void                  setArchetypeSpecimen(bool b = true);

   virtual bool                  isConstructor();
   virtual bool                  isFinalInObject();
   virtual TR_MethodParameterIterator* getParameterIterator( TR::Compilation &comp, TR_ResolvedMethod *r)
      { return new (comp.trHeapMemory()) TR_J9MethodParameterIterator(*this, comp, r); }

   virtual bool isArchetypeSpecimen(){ return _flags.testAny(ArchetypeSpecimen); }

protected:
   friend class TR_Debug;
   friend class TR_DebugExt;
   uintptr_t    j9returnType();
   void         parseSignature(TR_Memory *);


   uintptr_t    _paramElements;
   uintptr_t    _paramSlots;
public:
   J9UTF8 *     _signature;
   J9UTF8 *     _name;
   J9UTF8 *     _className;
protected:
   uint8_t *    _argTypes;
   char *       _fullSignature;
   flags32_t    _flags;

   enum Flags
      {
      ArchetypeSpecimen = 0x00000001, // An "instance" of an archetype method, where the varargs portion of the signature has been expanded into zero or more args

      dummyLastEnum
      };
   };


class TR_J9Method : public TR_J9MethodBase
   {
public:
   TR_J9Method(TR_FrontEnd *trvm, TR_Memory *, J9Class * aClazz, uintptr_t cpIndex);
   TR_J9Method(TR_FrontEnd *trvm, TR_Memory *, J9Class * aClazz, uintptr_t cpIndex, bool isJITaaSServerMode);
   TR_J9Method(TR_FrontEnd *trvm, TR_Memory *, TR_OpaqueMethodBlock * aMethod);

protected:
   // To be used by JITaaS.
   // Warning: some initialization must be done manually after calling this constructor
   TR_J9Method();
   };

class TR_ResolvedJ9MethodBase : public TR_ResolvedMethod
   {
public:
   TR_ResolvedJ9MethodBase(TR_FrontEnd *, TR_ResolvedMethod * owningMethod);

   virtual bool                  isCompilable(TR_Memory *);
   virtual bool                  isInlineable( TR::Compilation *);
   virtual bool                  isCold( TR::Compilation *, bool, TR::ResolvedMethodSymbol * sym = NULL);
   virtual TR_J9VMBase *         fej9();
   virtual TR_FrontEnd *         fe();


   J9ROMConstantPoolItem * romLiterals();   // address of 1st CP entry (with type being an entry for array indexing)
   J9ROMFieldRef *         romCPBase();

   virtual TR_ResolvedMethod    *owningMethod();
   virtual void                  setOwningMethod(TR_ResolvedMethod *parent);
   virtual bool                  canAlwaysShareSymbolDespiteOwningMethod(TR_ResolvedMethod *other);

   virtual char *                classNameOfFieldOrStatic(int32_t cpIndex, int32_t & len);
   virtual char *                classSignatureOfFieldOrStatic(int32_t cpIndex, int32_t & len);
   virtual int32_t               classCPIndexOfFieldOrStatic(int32_t cpIndex);
   virtual TR_OpaqueClassBlock  *getDeclaringClassFromFieldOrStatic( TR::Compilation *comp, int32_t cpIndex);
   virtual char *                fieldName (int32_t cpIndex, TR_Memory *, TR_AllocationKind kind = heapAlloc);
   virtual char *                staticName(int32_t cpIndex, TR_Memory *, TR_AllocationKind kind = heapAlloc);
   virtual char *                localName (uint32_t slotNumber, uint32_t bcIndex, TR_Memory *){ return NULL; }
   virtual char *                fieldName (int32_t cpIndex, int32_t & len, TR_Memory *, TR_AllocationKind kind = heapAlloc);
   virtual char *                staticName(int32_t cpIndex, int32_t & len, TR_Memory *, TR_AllocationKind kind = heapAlloc);
   virtual char *                localName (uint32_t slotNumber, uint32_t bcIndex, int32_t &len, TR_Memory *){ return NULL; }

   virtual void setMethodHandleLocation(uintptrj_t *location)
      {
      TR_ASSERT(convertToMethod()->isArchetypeSpecimen(), "All methods associated with a MethodHandle must be archetype specimens");
      _methodHandleLocation = location;
      }

   virtual uintptrj_t *getMethodHandleLocation()
      {
      TR_ASSERT(convertToMethod()->isArchetypeSpecimen(), "All methods associated with a MethodHandle must be archetype specimens");
      return _methodHandleLocation;
      }

   virtual TR::SymbolReferenceTable *_genMethodILForPeeking(TR::ResolvedMethodSymbol *methodSymbol,  TR::Compilation *compilation, bool resetVisitCount, TR_PrexArgInfo* argInfo);

   protected:

   virtual char *  fieldOrStaticName(int32_t cpIndex, int32_t & len, TR_Memory *, TR_AllocationKind kind = heapAlloc);
   int32_t exceptionData(J9ExceptionHandler *, int32_t, int32_t, int32_t *, int32_t *, int32_t *);
   virtual TR_J9MethodBase *asJ9Method() = 0;

   TR_J9VMBase             *_fe;
   TR_ResolvedMethod       *_owningMethod;
   J9ROMConstantPoolItem   *_romLiterals;
   uintptrj_t              *_methodHandleLocation; // Address of a (uncompressed) reference to a j/l/i/MethodHandle

   };

class TR_ResolvedJ9Method : public TR_J9Method, public TR_ResolvedJ9MethodBase
   {
public:
   TR_ResolvedJ9Method(TR_OpaqueMethodBlock * aMethod, TR_FrontEnd *, TR_Memory *, TR_ResolvedMethod * owningMethod = 0, uint32_t vTableSlot = 0);

   // JITaaS: make virtual
   //
   // JITaaS TODO: make protected, returning Opaque versions
   J9ROMMethod *           romMethod() { return _romMethod; }
   virtual J9ROMClass *            romClassPtr();
   virtual J9ConstantPool *      cp();
protected:
   virtual J9RAMConstantPoolItem * literals();   // address of 1st CP entry (with type being an entry for array indexing)
public:
   J9Method *              ramMethod() { return _ramMethod; }
   virtual J9Class *               constantPoolHdr();
   virtual J9ClassLoader *         getClassLoader();


   uint32_t                methodModifiers();
   virtual uint32_t              classModifiers();
   virtual uint32_t              classExtraModifiers();

   virtual TR_Method *           convertToMethod();

   virtual uint32_t              numberOfParameters();
   virtual uint32_t              numberOfExplicitParameters();
   virtual TR::DataType         parmType(uint32_t parmNumber); // returns the type of the parmNumber'th parameter (0-based)
   virtual TR::ILOpCodes         directCallOpCode();
   virtual TR::ILOpCodes         indirectCallOpCode();
   virtual TR::DataType         returnType();
   virtual uint32_t              returnTypeWidth();
   virtual bool                  returnTypeIsUnsigned();
   virtual TR::ILOpCodes         returnOpCode();
   virtual const char *          signature(TR_Memory  *, TR_AllocationKind = heapAlloc);
   virtual uint16_t              classNameLength();
   virtual uint16_t              nameLength();
   virtual uint16_t              signatureLength();
   virtual char *                classNameChars(); // returns the utf8 of the class that this method is in.
   virtual char *                nameChars(); // returns the utf8 of the method name
   virtual char *                signatureChars(); // returns the utf8 of the signature

   virtual bool                  isConstructor();
   virtual bool                  isStatic();
   virtual bool                  isAbstract();
   virtual bool                  isNative();
   virtual bool                  isSynchronized();
   virtual bool                  isPrivate();
   virtual bool                  isProtected();
   virtual bool                  isPublic();
   virtual bool                  isFinal();
   virtual bool                  isStrictFP();
   virtual bool                  isInterpreted();
   virtual bool                  isInterpretedForHeuristics();
   virtual bool                  hasBackwardBranches();
   virtual bool                  isObjectConstructor();
   virtual bool                  isNonEmptyObjectConstructor();
   virtual bool                  isSubjectToPhaseChange(TR::Compilation *comp);

   virtual void *                resolvedMethodAddress();
   virtual void *                startAddressForJittedMethod();
   virtual void *                startAddressForJNIMethod( TR::Compilation *);
   virtual void *                startAddressForJITInternalNativeMethod();
   virtual void *                startAddressForInterpreterOfJittedMethod();
   virtual bool                  isWarmCallGraphTooBig(uint32_t bcIndex,  TR::Compilation *);
   virtual void                  setWarmCallGraphTooBig(uint32_t bcIndex,  TR::Compilation *);
   virtual void                  getFaninInfo(uint32_t *count, uint32_t *weight, uint32_t *otherBucketWeight = NULL);
   virtual bool                  getCallerWeight(TR_ResolvedJ9Method *caller, uint32_t *weight, uint32_t pcIndex=~0);


   virtual intptrj_t             getInvocationCount();
   virtual bool                  setInvocationCount(intptrj_t oldCount, intptrj_t newCount);
   virtual bool                  isSameMethod(TR_ResolvedMethod *);

   virtual uint16_t              numberOfParameterSlots();
   virtual uint16_t              archetypeArgPlaceholderSlot(TR_Memory *);
   virtual uint16_t              numberOfTemps();
   virtual uint16_t              numberOfPendingPushes();

   virtual uint8_t *             bytecodeStart();
   virtual uint32_t              maxBytecodeIndex();

   virtual TR_OpaqueClassBlock * containingClass();

   static TR_OpaqueClassBlock *  getClassFromCP(TR_J9VMBase *fej9, J9ConstantPool *cp, TR::Compilation *comp, uint32_t cpIndex);
   static TR_OpaqueClassBlock *  getClassOfStaticFromCP(TR_J9VMBase *fej9, J9ConstantPool *cp, int32_t cpIndex);

   virtual void *                ramConstantPool();
   virtual void *                constantPool();
   virtual TR_OpaqueClassBlock * getClassFromConstantPool( TR::Compilation *, uint32_t cpIndex, bool returnClassForAot=false);
   virtual bool                  validateClassFromConstantPool( TR::Compilation *comp, J9Class *clazz, uint32_t cpIndex, TR_ExternalRelocationTargetKind reloKind = TR_ValidateClass);
   virtual bool                  validateArbitraryClass( TR::Compilation *comp, J9Class *clazz);

   virtual char *                getClassNameFromConstantPool(uint32_t cpIndex, uint32_t &length);
   virtual TR::DataType         getLDCType(int32_t cpIndex);
   virtual bool                  isClassConstant(int32_t cpIndex);
   virtual bool                  isStringConstant(int32_t cpIndex);
   virtual bool                  isMethodTypeConstant(int32_t cpIndex);
   virtual bool                  isMethodHandleConstant(int32_t cpIndex);
   virtual uint32_t              intConstant(int32_t cpIndex);
   virtual uint64_t              longConstant(int32_t cpIndex);
   virtual float *               floatConstant(int32_t cpIndex);
   virtual double *              doubleConstant(int32_t cpIndex, TR_Memory *);
   virtual void *                stringConstant(int32_t cpIndex);
   virtual bool                  isUnresolvedString(int32_t cpIndex, bool optimizeForAOT = false);
   /** \brief
    *     Retrieves the underlying type infomation for a given constant dynamic.
    *
    *  \param cpIndex
    *     The constant pool index of the constant dynamic.
    *
    *  \return
    *     Opaque pointer to the UTF8 type string.
    */
   virtual void *                getConstantDynamicTypeFromCP(int32_t cpIndex);
   /** \brief
    *     Determines whether the given constant pool entry is constant dynamic.
    *
    *  \param cpIndex
    *     The constant pool index of the constant dynamic.
    *
    *  \return
    *     <c>true</c> if the given constant pool entry type is constant dynamic; <c>false</c> otherwise.
    */
   virtual bool                  isConstantDynamic(int32_t cpIndex);
   /** \brief
    *     Determines whether the given constant dynamic is unresolved.
    *
    *  \param cpIndex
    *     The constant pool index of the constant dynamic.
    *
    *  \return
    *     <c>true</c> if the constant dynamic is unresolved; <c>false</c> otherwise.
    */
   virtual bool                  isUnresolvedConstantDynamic(int32_t cpIndex);
   /** \brief
    *     Retrieve the adress of the slot containing the constant dynamic.
    *
    *  \param cpIndex
    *     The constant pool index of the constant dynamic.
    *
    *  \return
    *     Opauqe pointer to the slot containing the resolved constant dynamic value.
    */
   virtual void *                dynamicConstant(int32_t cpIndex);
   virtual void *                methodTypeConstant(int32_t cpIndex);
   virtual bool                  isUnresolvedMethodType(int32_t cpIndex);
   virtual void *                methodHandleConstant(int32_t cpIndex);
   virtual bool                  isUnresolvedMethodHandle(int32_t cpIndex);

   virtual bool                  isUnresolvedCallSiteTableEntry(int32_t callSiteIndex);
   virtual void *                callSiteTableEntryAddress(int32_t callSiteIndex);
#if defined(J9VM_OPT_REMOVE_CONSTANT_POOL_SPLITTING)
   virtual bool                  isUnresolvedMethodTypeTableEntry(int32_t cpIndex);
   virtual void *                methodTypeTableEntryAddress(int32_t cpIndex);
#endif
   // J9VM_OPT_REMOVE_CONSTANT_POOL_SPLITTING is always true and is planed to be cleaned up, always assume it's true
   virtual void *                varHandleMethodTypeTableEntryAddress(int32_t cpIndex);

   virtual bool                  fieldsAreSame(int32_t, TR_ResolvedMethod *, int32_t, bool &sigSame);
   virtual bool                  staticsAreSame(int32_t, TR_ResolvedMethod *, int32_t, bool &sigSame);

   virtual bool                  fieldAttributes (TR::Compilation *, int32_t cpIndex, uint32_t * fieldOffset, TR::DataType * type, bool * volatileP, bool * isFinal, bool *isPrivate, bool isStore, bool * unresolvedInCP, bool needsAOTValidation);


   virtual bool                  staticAttributes( TR::Compilation *, int32_t cpIndex, void * *, TR::DataType * type, bool * volatileP, bool * isFinal, bool *isPrivate, bool isStore, bool * unresolvedInCP, bool needsAOValidation);

   virtual char *                fieldNameChars(int32_t cpIndex, int32_t & len);
   virtual char *                staticNameChars(int32_t cpIndex, int32_t & len);
   virtual char *                fieldSignatureChars(int32_t cpIndex, int32_t & len);
   virtual char *                staticSignatureChars(int32_t cpIndex, int32_t & len);
   virtual char *                localName (uint32_t slotNumber, uint32_t bcIndex, TR_Memory *);
   virtual char *                localName (uint32_t slotNumber, uint32_t bcIndex, int32_t &len, TR_Memory *);

   virtual TR_OpaqueClassBlock * classOfStatic(int32_t cpIndex, bool returnClassForAOT = false);
   virtual TR_OpaqueClassBlock * classOfMethod();
   virtual uint32_t              classCPIndexOfMethod(uint32_t methodCPIndex);
   virtual void * & addressOfClassOfMethod();

   virtual uint32_t              vTableSlot(uint32_t);

   virtual bool                  isCompilable(TR_Memory *);

   static TR_OpaqueMethodBlock * getVirtualMethod(TR_J9VMBase *fej9, J9ConstantPool *cp, I_32 cpIndex, UDATA *vTableOffset, bool *unresolvedInCP);
   static TR_OpaqueClassBlock  * getInterfaceITableIndexFromCP(TR_J9VMBase *fej9, J9ConstantPool *cp, int32_t cpIndex, uintptrj_t *pITableIndex);

   virtual TR_ResolvedMethod *   getResolvedStaticMethod ( TR::Compilation *, int32_t cpIndex, bool * unresolvedInCP);
   virtual TR_ResolvedMethod *   getResolvedSpecialMethod( TR::Compilation *, int32_t cpIndex, bool * unresolvedInCP);
   virtual TR_ResolvedMethod *   getResolvedVirtualMethod( TR::Compilation *, int32_t cpIndex, bool ignoreRtResolve, bool * unresolvedInCP);
   virtual TR_ResolvedMethod *   getResolvedPossiblyPrivateVirtualMethod( TR::Compilation *, int32_t cpIndex, bool ignoreRtResolve, bool * unresolvedInCP);
   virtual TR_OpaqueClassBlock * getResolvedInterfaceMethod(int32_t cpIndex, uintptrj_t * pITableIndex);

   virtual TR_ResolvedMethod *   getResolvedDynamicMethod( TR::Compilation *, int32_t cpIndex, bool * unresolvedInCP);
   virtual TR_ResolvedMethod *   getResolvedHandleMethod( TR::Compilation *, int32_t cpIndex, bool * unresolvedInCP);
   virtual TR_ResolvedMethod *   getResolvedHandleMethodWithSignature( TR::Compilation *, int32_t cpIndex, char *signature);

   virtual uint32_t              getResolvedInterfaceMethodOffset(TR_OpaqueClassBlock * classObject, int32_t cpIndex);
   virtual TR_ResolvedMethod *   getResolvedImproperInterfaceMethod(TR::Compilation * comp, I_32 cpIndex);
   virtual TR_ResolvedMethod *   getResolvedInterfaceMethod( TR::Compilation *, TR_OpaqueClassBlock * classObject, int32_t cpIndex);
   virtual TR_ResolvedMethod *   getResolvedVirtualMethod( TR::Compilation *, TR_OpaqueClassBlock * classObject, int32_t virtualCallOffset, bool ignoreRtResolve = true);

   virtual bool                  virtualMethodIsOverridden();
   virtual void                  setVirtualMethodIsOverridden();
   virtual void *                addressContainingIsOverriddenBit();
   virtual int32_t               virtualCallSelector(uint32_t cpIndex);

   virtual int32_t               exceptionData(int32_t exceptionNumber, int32_t * startIndex, int32_t * endIndex, int32_t * catchType);
   virtual uint32_t              numberOfExceptionHandlers();

   virtual bool                  isNewInstanceImplThunk();
   virtual bool                  isJNINative();
   virtual bool                  isJITInternalNative();
   virtual bool                  methodIsNotzAAPEligible();

   uintptrj_t                    getJNIProperties() { return _jniProperties; }
   void *                        getJNITargetAddress() {return _jniTargetAddress; }

   virtual TR_OpaqueMethodBlock *getNonPersistentIdentifier();
   virtual TR_OpaqueMethodBlock *getPersistentIdentifier();
   virtual uint8_t *             allocateException(uint32_t, TR::Compilation*);

   virtual const char *          newInstancePrototypeSignature(TR_Memory * m, TR_AllocationKind = heapAlloc);

   J9ExceptionHandler *          exceptionHandler();
   virtual void                  setClassForNewInstance(J9Class *c);
   bool                          fieldIsFromLocalClass(int32_t cpIndex);

   virtual char *fieldOrStaticNameChars      (int32_t cpIndex, int32_t & len);
   virtual char *fieldOrStaticSignatureChars (int32_t cpIndex, int32_t & len);

   virtual bool shouldFailSetRecognizedMethodInfoBecauseOfHCR();
   virtual void setRecognizedMethodInfo(TR::RecognizedMethod rm);

   virtual bool                  owningMethodDoesntMatter();
   virtual bool isMethodInValidLibrary();

   virtual TR_PersistentJittedBodyInfo *getExistingJittedBodyInfo();

   static bool isInvokePrivateVTableOffset(UDATA vTableOffset);

protected:
   virtual TR_J9MethodBase *asJ9Method(){ return this; }
   TR_ResolvedJ9Method(TR_FrontEnd *, TR_ResolvedMethod * owningMethod = 0);
   virtual void construct();

// JITaaS TODO
//private:
   virtual TR_ResolvedMethod *createResolvedMethodFromJ9Method( TR::Compilation *comp, int32_t cpIndex, uint32_t vTableSlot, J9Method *j9Method, bool * unresolvedInCP, TR_AOTInliningStats *aotStats);

   virtual void                  handleUnresolvedStaticMethodInCP(int32_t cpIndex, bool * unresolvedInCP);
   virtual void                  handleUnresolvedSpecialMethodInCP(int32_t cpIndex, bool * unresolvedInCP);
   virtual void                  handleUnresolvedVirtualMethodInCP(int32_t cpIndex, bool * unresolvedInCP);

<<<<<<< HEAD
   void setQuadClassSeen();
=======
   void setRecognizedMethodInfo(TR::RecognizedMethod rm);
>>>>>>> ab007729

   J9Method *              _ramMethod;
   J9ROMMethod *           _romMethod;
   uint32_t                _vTableSlot;
   J9Class *               _j9classForNewInstance;
   uintptrj_t              _jniProperties;
   void *                  _jniTargetAddress;
   int32_t                 _pendingPushSlots;
   };

#if defined(J9VM_INTERP_AOT_COMPILE_SUPPORT)

class TR_ResolvedRelocatableJ9Method : public TR_ResolvedJ9Method
   {
public:
   TR_ResolvedRelocatableJ9Method(TR_OpaqueMethodBlock * aMethod, TR_FrontEnd *, TR_Memory *, TR_ResolvedMethod * owningMethod = 0, uint32_t vTableSlot = 0);

   virtual TR_Method *           convertToMethod();

   virtual void *                constantPool();

   virtual bool                  isStatic();
   virtual bool                  isAbstract();
   virtual bool                  isNative();
   virtual bool                  isSynchronized();
   virtual bool                  isPrivate();
   virtual bool                  isProtected();
   virtual bool                  isPublic();
   virtual bool                  isFinal();
   virtual bool                  isStrictFP();

   virtual bool                  isInterpreted();
   virtual bool                  isInterpretedForHeuristics();
   virtual bool                  hasBackwardBranches();
   virtual bool                  isObjectConstructor();
   virtual bool                  isNonEmptyObjectConstructor();

   virtual void *                startAddressForJittedMethod();
   virtual void *                startAddressForJNIMethod( TR::Compilation *);
   virtual void *                startAddressForJITInternalNativeMethod();
   virtual void *                startAddressForInterpreterOfJittedMethod();


   virtual TR_OpaqueClassBlock * getClassFromConstantPool( TR::Compilation *, uint32_t cpIndex, bool returnClassToAOT = false);
   virtual bool                  validateClassFromConstantPool( TR::Compilation *comp, J9Class *clazz, uint32_t cpIndex, TR_ExternalRelocationTargetKind reloKind = TR_ValidateClass);
   virtual bool                  validateArbitraryClass( TR::Compilation *comp, J9Class *clazz);

   virtual void *                stringConstant(int32_t cpIndex);
   virtual bool                  isUnresolvedString(int32_t cpIndex, bool optimizeForAOT = false);
   virtual void *                methodTypeConstant(int32_t cpIndex);
   virtual bool                  isUnresolvedMethodType(int32_t cpIndex);
   virtual void *                methodHandleConstant(int32_t cpIndex);
   virtual bool                  isUnresolvedMethodHandle(int32_t cpIndex);

   virtual bool                  fieldAttributes ( TR::Compilation *, int32_t cpIndex, uint32_t * fieldOffset, TR::DataType * type, bool * volatileP, bool * isFinal, bool *isPrivate, bool isStore, bool * unresolvedInCP, bool needsAOTValidation);

   virtual bool                  staticAttributes( TR::Compilation *, int32_t cpIndex, void * *, TR::DataType * type, bool * volatileP, bool * isFinal, bool *isPrivate, bool isStore, bool * unresolvedInCP, bool needsAOTValidation);

   virtual int32_t               virtualCallSelector(uint32_t cpIndex);
   virtual char *                fieldSignatureChars(int32_t cpIndex, int32_t & len);
   virtual char *                staticSignatureChars(int32_t cpIndex, int32_t & len);

   virtual TR_OpaqueClassBlock * classOfStatic(int32_t cpIndex, bool returnClassForAOT = false);

   virtual TR_ResolvedMethod *   getResolvedPossiblyPrivateVirtualMethod( TR::Compilation *, int32_t cpIndex, bool ignoreRtResolve, bool * unresolvedInCP);

   virtual bool                  getUnresolvedFieldInCP(int32_t cpIndex);
   virtual bool                  getUnresolvedStaticMethodInCP(int32_t cpIndex);
   virtual bool                  getUnresolvedSpecialMethodInCP(int32_t cpIndex);
   virtual bool                  getUnresolvedVirtualMethodInCP(int32_t cpIndex);

   virtual TR_ResolvedMethod *   getResolvedImproperInterfaceMethod(TR::Compilation * comp, I_32 cpIndex);

   virtual TR_OpaqueMethodBlock *getNonPersistentIdentifier();
   virtual uint8_t *             allocateException(uint32_t, TR::Compilation*);

   virtual TR_OpaqueClassBlock  *getDeclaringClassFromFieldOrStatic( TR::Compilation *comp, int32_t cpIndex);

   virtual bool                  storeValidationRecordIfNecessary(TR::Compilation * comp, J9ConstantPool *constantPool, int32_t cpIndex, TR_ExternalRelocationTargetKind reloKind, J9Method *ramMethod, J9Class *definingClass=0);

protected:
   virtual TR_ResolvedMethod *   createResolvedMethodFromJ9Method(TR::Compilation *comp, int32_t cpIndex, uint32_t vTableSlot, J9Method *j9Method, bool * unresolvedInCP, TR_AOTInliningStats *aotStats);

   virtual void                  handleUnresolvedStaticMethodInCP(int32_t cpIndex, bool * unresolvedInCP);
   virtual void                  handleUnresolvedSpecialMethodInCP(int32_t cpIndex, bool * unresolvedInCP);
   virtual void                  handleUnresolvedVirtualMethodInCP(int32_t cpIndex, bool * unresolvedInCP);

   bool                          getUnresolvedMethodInCP(TR_OpaqueMethodBlock *aMethod);

   bool                          unresolvedFieldAttributes (int32_t cpIndex, TR::DataType * type, bool * volatileP, bool * isFinal, bool *isPrivate);
   bool                          unresolvedStaticAttributes(int32_t cpIndex, TR::DataType * type, bool * volatileP, bool * isFinal, bool *isPrivate);
   void                          setAttributeResult(bool, bool, uintptr_t, int32_t, int32_t, int32_t, TR::DataType *, bool *, bool *, bool *, void ** );
   virtual char *                fieldOrStaticNameChars(int32_t cpIndex, int32_t & len);

   J9ExceptionHandler * exceptionHandler();
   };

#endif
#endif<|MERGE_RESOLUTION|>--- conflicted
+++ resolved
@@ -517,12 +517,6 @@
    virtual void                  handleUnresolvedSpecialMethodInCP(int32_t cpIndex, bool * unresolvedInCP);
    virtual void                  handleUnresolvedVirtualMethodInCP(int32_t cpIndex, bool * unresolvedInCP);
 
-<<<<<<< HEAD
-   void setQuadClassSeen();
-=======
-   void setRecognizedMethodInfo(TR::RecognizedMethod rm);
->>>>>>> ab007729
-
    J9Method *              _ramMethod;
    J9ROMMethod *           _romMethod;
    uint32_t                _vTableSlot;
