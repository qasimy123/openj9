/*******************************************************************************
 * Copyright (c) 2000, 2019 IBM Corp. and others
 *
 * This program and the accompanying materials are made available under
 * the terms of the Eclipse Public License 2.0 which accompanies this
 * distribution and is available at https://www.eclipse.org/legal/epl-2.0/
 * or the Apache License, Version 2.0 which accompanies this distribution and
 * is available at https://www.apache.org/licenses/LICENSE-2.0.
 *
 * This Source Code may also be made available under the following
 * Secondary Licenses when the conditions for such availability set
 * forth in the Eclipse Public License, v. 2.0 are satisfied: GNU
 * General Public License, version 2 with the GNU Classpath
 * Exception [1] and GNU General Public License, version 2 with the
 * OpenJDK Assembly Exception [2].
 *
 * [1] https://www.gnu.org/software/classpath/license.html
 * [2] http://openjdk.java.net/legal/assembly-exception.html
 *
 * SPDX-License-Identifier: EPL-2.0 OR Apache-2.0 OR GPL-2.0 WITH Classpath-exception-2.0 OR LicenseRef-GPL-2.0 WITH Assembly-exception
 *******************************************************************************/

#ifndef VMJ9_h
#define VMJ9_h

#include <string.h>
#include "j9.h"
#include "j9protos.h"
#include "j9cp.h"
#include "j9cfg.h"
#include "rommeth.h"
#include "codegen/FrontEnd.hpp"
#include "env/KnownObjectTable.hpp"
#include "compile/CompilationTypes.hpp"
#include "compile/Method.hpp"
#include "control/OptionsUtil.hpp"
#include "env/ExceptionTable.hpp"
#include "env/IO.hpp"
#include "env/jittypes.h"
#include "il/DataTypes.hpp"
#include "il/ILOpCodes.hpp"
#include "infra/Annotations.hpp"
#include "optimizer/OptimizationStrategies.hpp"
#include "env/J9SharedCache.hpp"
#include "infra/Array.hpp"
#include "env/CompilerEnv.hpp"
#include "env/PersistentCollections.hpp"

class TR_CallStack;
namespace TR { class CompilationInfo; }
namespace TR { class CompilationInfoPerThread; }
class TR_IProfiler;
class TR_HWProfiler;
class TR_JProfilerThread;
class TR_LMGuardedStorage;
class TR_Debug;
class TR_OptimizationPlan;
class TR_ExternalValueProfileInfo;
class TR_AbstractInfo;
class TR_ExternalProfiler;
class TR_JitPrivateConfig;
class TR_DataCacheManager;
class TR_EstimateCodeSize;
class TR_Listener;
class TR_StatisticsThread;
struct TR_CallSite;
struct TR_CallTarget;
namespace J9 { class ObjectModel; }
namespace TR { class CodeCache; }
namespace TR { class CodeCacheManager; }
namespace TR { class Compilation; }
namespace TR { class StaticSymbol; }
namespace TR { class ParameterSymbol; }

// XLC cannot determine uintptr_t is equivalent to uint32_t
// or uint64_t, so make it clear with this test
template <typename T> struct TR_ProfiledValue;
#if TR_HOST_64BIT
typedef TR_ProfiledValue<uint64_t> TR_ExtraAddressInfo;
#else
typedef TR_ProfiledValue<uint32_t> TR_ExtraAddressInfo;
#endif

char * feGetEnv2(const char *, const void *);   /* second param should be a J9JavaVM* */

void acquireVPMutex();
void releaseVPMutex();

bool acquireVMaccessIfNeeded(J9VMThread *vmThread, TR_YesNoMaybe isCompThread);
void releaseVMaccessIfNeeded(J9VMThread *vmThread, bool haveAcquiredVMAccess);

// To be given official J9VMThread fields in the future.  For now, re-using the
// debug fields should suffice.
//
// All fields below are used to EXPERIMENT with the phase profiling infrastructure
// at this point.
//
// <PHASE PROFILER>
#define J9VMTHREAD_HOOK_FIELD                      debugEventData7
#define J9VMTHREAD_UNHOOK_FIELD                    debugEventData8
#define J9VMTHREAD_PHASE_PROFILING_ACTION_FIELD    debugEventData2

#define J9VMTHREAD_TRACINGBUFFER_SIZE_FIELD        debugEventData6
#define J9VMTHREAD_TRACINGBUFFER_CURSOR_FIELD      debugEventData5
#define J9VMTHREAD_TRACINGBUFFER_TOP_FIELD         debugEventData4
#define J9VMTHREAD_TRACINGBUFFER_FH_FIELD          debugEventData3

#define VMTHREAD_SOM_HOOK(x)                       (x->J9VMTHREAD_HOOK_FIELD)
#define VMTHREAD_SOM_UNHOOK(x)                     (x->J9VMTHREAD_UNHOOK_FIELD)
#define VMTHREAD_PHASE_PROFILING_ACTION(x)         (x->J9VMTHREAD_PHASE_PROFILING_ACTION_FIELD)

#define VMTHREAD_TRACINGBUFFER_FH(x)               (x->J9VMTHREAD_TRACINGBUFFER_FH_FIELD)
#define VMTHREAD_TRACINGBUFFER_SIZE(x)             (x->J9VMTHREAD_TRACINGBUFFER_SIZE_FIELD)
#define VMTHREAD_TRACINGBUFFER_TOP(x)              (x->J9VMTHREAD_TRACINGBUFFER_TOP_FIELD)
#define VMTHREAD_TRACINGBUFFER_CURSOR(x)           (x->J9VMTHREAD_TRACINGBUFFER_CURSOR_FIELD)

#define VMTHREAD_TRACINGBUFFER_START_MARKER        -1

#define J9_PUBLIC_FLAGS_PATCH_HOOKS_IN_JITTED_METHODS 0x8000000
// </PHASE PROFILER>

#define J9VMTHREAD_TLH_PREFETCH_COUNT              tlhPrefetchFTA

inline void getClassNameSignatureFromMethod(J9Method *method, J9UTF8 *& methodClazz, J9UTF8 *& methodName, J9UTF8 *& methodSignature)
   {
   methodClazz = J9ROMCLASS_CLASSNAME(J9_CLASS_FROM_METHOD(method)->romClass);
   methodName = J9ROMMETHOD_GET_NAME(J9_CLASS_FROM_METHOD(method)->romClass, J9_ROM_METHOD_FROM_RAM_METHOD(method));
   methodSignature = J9ROMMETHOD_GET_SIGNATURE(J9_CLASS_FROM_METHOD(method)->romClass, J9_ROM_METHOD_FROM_RAM_METHOD(method));
   }

typedef struct TR_JitPrivateConfig
   {
   TR::FILE      *vLogFile;
   char          *vLogFileName;
   uint64_t       verboseFlags;
   TR::FILE      *rtLogFile;
   char          *rtLogFileName;
   char          *itraceFileNamePrefix;
   TR_IProfiler  *iProfiler;
   TR_HWProfiler *hwProfiler;
   TR_JProfilerThread  *jProfiler;
   TR_Listener   *listener;
   TR_StatisticsThread   *statisticsThread;
   TR_LMGuardedStorage *lmGuardedStorage;
   TR::CodeCacheManager *codeCacheManager; // reachable from JitPrivateConfig for kca's benefit
   TR_DataCacheManager *dcManager;  // reachable from JitPrivateConfig for kca's benefit
   bool          annotationClassesAlreadyLoaded;
   TR_YesNoMaybe aotValidHeader;
   void          (*j9jitrt_lock_log)(void *voidConfig);
   void          (*j9jitrt_unlock_log)(void *voidConfig);
   int           (*j9jitrt_printf)(void *voidConfig, char *format, ...) ;

   // Runtime phase profiling buffer
   //
   int32_t        maxRuntimeTraceBufferSizeInBytes;
   int32_t        maxTraceBufferEntrySizeInBytes;
   TR_AOTStats *aotStats;
   } TR_JitPrivateConfig;


// JITaaS: union containing all possible datatypes of static final fields
union
TR_StaticFinalData
   {
   int8_t dataInt8Bit;
   int16_t dataInt16Bit;
   int32_t dataInt32Bit;
   int64_t dataInt64Bit;
   float dataFloat;
   double dataDouble;
   uintptrj_t dataAddress;
   };


#ifdef __cplusplus
extern "C" {
#endif

   J9VMThread * getJ9VMThreadFromTR_VM(void * vm);
   J9JITConfig * getJ9JitConfigFromFE(void *vm);
   TR::FILE *j9jit_fopen(char *fileName, const char *mode, bool useJ9IO, bool encrypt);
   void j9jit_fclose(TR::FILE *pFile);
   void j9jit_seek(void *voidConfig, TR::FILE *pFile, IDATA offset, I_32 whence);
   IDATA j9jit_read(void *voidConfig, TR::FILE *pFile, void *buf, IDATA nbytes);
   void j9jit_fflush(TR::FILE *pFile);
   void j9jit_lock_vlog(void *voidConfig);
   void j9jit_unlock_vlog(void *voidConfig);
   void j9jit_printf(void *voidConfig, char *format, ...);
   I_32 j9jit_vprintf(void *voidConfig, char *format, va_list args);
   I_32 j9jit_fprintf(TR::FILE *pFile, char *format, ...);
   I_32 j9jit_vfprintf(TR::FILE *pFile, char *format, va_list args);

   void j9jitrt_lock_log(void *voidConfig);
   void j9jitrt_unlock_log(void *voidConfig);
   I_32 j9jitrt_printf(void *voidConfig, char *format, ...);

   I_32 j9jit_fopenName(char *fileName);
   I_32 j9jit_fopen_existing(char *fileName);
   I_32 j9jit_fmove(char * pathExist, char * pathNew);
   void j9jit_fcloseId(I_32 fileId);
   I_32 j9jit_fread(I_32 fd, void * buf, IDATA nbytes);
   I_32 j9jit_fseek(I_32 fd, I_32 whence);
   I_64 j9jit_time_current_time_millis();
   I_32 j9jit_vfprintfId(I_32 fileId, char *format, ...);
   I_32 j9jit_fprintfId(I_32 fileId, char *format, ...);

#ifdef __cplusplus
}
#endif


TR_Processor      portLibCall_getProcessorType();
TR_Processor      portLibCall_getPhysicalProcessorType();
TR_Processor      mapJ9Processor(J9ProcessorArchitecture j9processor);
static TR_Processor portLibCall_getARMProcessorType();
static TR_Processor portLibCall_getX86ProcessorType();
static bool portLibCall_sysinfo_has_resumable_trap_handler();
static bool portLibCall_sysinfo_has_fixed_frame_C_calling_convention();
static bool portLibCall_sysinfo_has_floating_point_unit();
static uint32_t portLibCall_sysinfo_number_bytes_read_inaccessible();
static uint32_t portLibCall_sysinfo_number_bytes_write_inaccessible();
static bool portLibCall_sysinfo_supports_scaled_index_addressing();

TR::CompilationInfo *getCompilationInfo(J9JITConfig *jitConfig);

class TR_J9VMBase : public TR_FrontEnd
   {
public:
   void * operator new (size_t, void * placement) { return placement; }
   TR_PERSISTENT_ALLOC(TR_Memory::FrontEnd)

   enum VM_TYPE
      {
      DEFAULT_VM = 0
      , J9_VM
      , AOT_VM
      , J9_SERVER_VM // for JITaaS
      , J9_SHARED_CACHE_SERVER_VM // for Remote AOT JITaaS
      };

   TR_J9VMBase(J9JITConfig * jitConfig, TR::CompilationInfo * compInfo, J9VMThread * vmContext);
   virtual ~TR_J9VMBase() {}

   virtual bool isAOT_DEPRECATED_DO_NOT_USE() { return false; }
   virtual bool needsContiguousAllocation() { return false; }
   virtual bool supportsMethodEntryPadding() { return true; }
   virtual bool canUseSymbolValidationManager() { return false; }

#if defined(TR_TARGET_S390)
   virtual void initializeS390ProcessorFeatures();
#endif

/////
   // Inlining optimization
   //
   virtual void setInlineThresholds ( TR::Compilation *comp, int32_t &callerWeightLimit, int32_t &maxRecursiveCallByteCodeSizeEstimate, int32_t &methodByteCodeSizeThreshold, int32_t &methodInWarmBlockByteCodeSizeThreshold, int32_t &methodInColdBlockByteCodeSizeThreshold, int32_t &nodeCountThreshold, int32_t size);
   virtual int32_t adjustedInliningWeightBasedOnArgument(int32_t origWeight, TR::Node *argNode, TR::ParameterSymbol *parmSymbol,  TR::Compilation *comp);
   virtual bool canAllowDifferingNumberOrTypesOfArgsAndParmsInInliner();
/////
   virtual bool isGetImplInliningSupported();


   virtual bool isAbstractClass(TR_OpaqueClassBlock * clazzPointer);
   virtual bool isCloneable(TR_OpaqueClassBlock *);
   virtual bool isInterfaceClass(TR_OpaqueClassBlock * clazzPointer);
   virtual bool isEnumClass(TR_OpaqueClassBlock * clazzPointer, TR_ResolvedMethod *method);
   virtual bool isPrimitiveClass(TR_OpaqueClassBlock *clazz);
   virtual bool isPrimitiveArray(TR_OpaqueClassBlock *);
   virtual bool isReferenceArray(TR_OpaqueClassBlock *);
   virtual bool hasFinalizer(TR_OpaqueClassBlock * classPointer);
   virtual bool isClassInitialized(TR_OpaqueClassBlock *);
   virtual bool isClassVisible(TR_OpaqueClassBlock * sourceClass, TR_OpaqueClassBlock * destClass);
   virtual bool sameClassLoaders(TR_OpaqueClassBlock *, TR_OpaqueClassBlock *);
   virtual bool jitStaticsAreSame(TR_ResolvedMethod *, int32_t, TR_ResolvedMethod *, int32_t);
   virtual bool jitFieldsAreSame(TR_ResolvedMethod *, int32_t, TR_ResolvedMethod *, int32_t, int32_t);

   virtual uintptrj_t getPersistentClassPointerFromClassPointer(TR_OpaqueClassBlock * clazz);//d169771 [2177]

   virtual bool helpersNeedRelocation() { return false; }
   virtual bool needClassAndMethodPointerRelocations() { return false; }
   virtual bool needRelocationsForStatics() { return false; }
   virtual bool needRelocationsForBodyInfoData() { return false; }
   virtual bool needRelocationsForPersistentInfoData() { return false; }
   virtual bool nopsAlsoProcessedByRelocations() { return false; }

   bool supportsContextSensitiveInlining () { return true; }

   virtual bool callTargetsNeedRelocations() { return false; }

   virtual TR::DataType dataTypeForLoadOrStore(TR::DataType dt) { return (dt == TR::Int8 || dt == TR::Int16) ? TR::Int32 : dt; }

   virtual bool isDecimalFormatPattern(TR::Compilation *comp, TR_ResolvedMethod *method) { return false; }

   static bool createGlobalFrontEnd(J9JITConfig * jitConfig, TR::CompilationInfo * compInfo);
   static TR_J9VMBase * get(J9JITConfig *, J9VMThread *, VM_TYPE vmType=DEFAULT_VM);
   static char *getJ9FormattedName(J9JITConfig *, J9PortLibrary *, char *, int32_t, char *, char *, bool suffix=false);
   static TR_Processor getPPCProcessorType();
   virtual bool getPPCSupportsVSXRegisters();
   static void initializeX86ProcessorInfo(J9JITConfig *);

   static bool isBigDecimalClass(J9UTF8 * className);
   bool isCachedBigDecimalClassFieldAddr(){ return cachedStaticDFPAvailField; }
   void setCachedBigDecimalClassFieldAddr(){ cachedStaticDFPAvailField = true; }
   void setBigDecimalClassFieldAddr(int32_t *addr) { staticDFPHWAvailField = addr; }
   int32_t *getBigDecimalClassFieldAddr() { return staticDFPHWAvailField; }
   static bool isBigDecimalConvertersClass(J9UTF8 * className);

   int32_t *getStringClassEnableCompressionFieldAddr(TR::Compilation *comp, bool isVettedForAOT);
   virtual bool stringEquals(TR::Compilation * comp, uintptrj_t* stringLocation1, uintptrj_t* stringLocation2, int32_t& result);
   virtual bool getStringHashCode(TR::Compilation * comp, uintptrj_t* stringLocation, int32_t& result);

   virtual bool isThunkArchetype(J9Method * method);

   J9VMThread * vmThread();

   bool traceIsEnabled() { return _flags.testAny(TraceIsEnabled); }
   void setTraceIsEnabled(bool b) { _flags.set(TraceIsEnabled, b); }

   uint32_t getInstanceFieldOffset(TR_OpaqueClassBlock * classPointer, char * fieldName, char * sig)
      {
      return getInstanceFieldOffset(classPointer, fieldName, (uint32_t)strlen(fieldName), sig, (uint32_t)strlen(sig));
      }
   uint32_t getInstanceFieldOffset(TR_OpaqueClassBlock * classPointer, char * fieldName, char * sig, uintptrj_t options)
      {
      return getInstanceFieldOffset(classPointer, fieldName, (uint32_t)strlen(fieldName), sig, (uint32_t)strlen(sig), options);
      }

   virtual uint32_t getInstanceFieldOffset(TR_OpaqueClassBlock * classPointer, char * fieldName,
                                                     uint32_t fieldLen, char * sig, uint32_t sigLen, UDATA options);
   virtual uint32_t getInstanceFieldOffset(TR_OpaqueClassBlock * classPointer, char * fieldName,
                                                     uint32_t fieldLen, char * sig, uint32_t sigLen);

   // Not implemented
   virtual TR_ResolvedMethod * getObjectNewInstanceImplMethod(TR_Memory *) { return 0; }

   virtual bool stackWalkerMaySkipFrames(TR_OpaqueMethodBlock *method, TR_OpaqueClassBlock *methodClass) = 0;

   virtual bool supportsEmbeddedHeapBounds()  { return true; }
   virtual bool supportsFastNanoTime();
   virtual bool supportsGuardMerging()        { return true; }
   virtual bool canDevirtualizeDispatch()     { return true; }
   virtual bool doStringPeepholing()          { return true; }

   virtual bool forceUnresolvedDispatch() { return false; }

   virtual TR_OpaqueMethodBlock * getMethodFromClass(TR_OpaqueClassBlock *, char *, char *, TR_OpaqueClassBlock * = NULL);

   TR_OpaqueMethodBlock * getMatchingMethodFromNameAndSignature(TR_OpaqueClassBlock * classPointer, const char* methodName, const char *signature, bool validate = true);

   virtual void getResolvedMethods(TR_Memory *, TR_OpaqueClassBlock *, List<TR_ResolvedMethod> *);
   /**
   * @brief Create a TR_ResolvedMethod given a class, method name and signature
   *
   * The function will scan all methods from the given class until a match for
   * the method name and signature is found
   *
   * @param trMemory     Pointer to TR_Memory object used for memory allocation
   * @param classPointer The j9class that is searched for method name/signature
   * @param methodName   Null terminated string denoting the method name we are looking for
   * @param signature    Null terminated string denoting the signature of the method we want
   * @return             A pointer to a TR_ResolvedMethod for the indicated j9method, or null if not found
   */
   virtual TR_ResolvedMethod *getResolvedMethodForNameAndSignature(TR_Memory * trMemory, TR_OpaqueClassBlock * classPointer, const char* methodName, const char *signature);
   virtual TR_OpaqueMethodBlock *getResolvedVirtualMethod(TR_OpaqueClassBlock * classObject, int32_t cpIndex, bool ignoreReResolve = true);
   virtual TR_OpaqueMethodBlock *getResolvedInterfaceMethod(TR_OpaqueMethodBlock *ownerMethod, TR_OpaqueClassBlock * classObject, int32_t cpIndex);

   TR_OpaqueMethodBlock *getResolvedInterfaceMethod(J9ConstantPool *ownerCP, TR_OpaqueClassBlock * classObject, int32_t cpIndex);

   uintptrj_t getReferenceField(uintptrj_t objectPointer, char *fieldName, char *fieldSignature)
      {
      return getReferenceFieldAt(objectPointer, getInstanceFieldOffset(getObjectClass(objectPointer), fieldName, fieldSignature));
      }
   uintptrj_t getVolatileReferenceField(uintptrj_t objectPointer, char *fieldName, char *fieldSignature)
      {
      return getVolatileReferenceFieldAt(objectPointer, getInstanceFieldOffset(getObjectClass(objectPointer), fieldName, fieldSignature));
      }

   virtual TR_Method * createMethod(TR_Memory *, TR_OpaqueClassBlock *, int32_t);
   virtual TR_ResolvedMethod * createResolvedMethod(TR_Memory *, TR_OpaqueMethodBlock *, TR_ResolvedMethod * = 0, TR_OpaqueClassBlock * = 0);
   virtual TR_ResolvedMethod * createResolvedMethodWithSignature(TR_Memory *, TR_OpaqueMethodBlock *, TR_OpaqueClassBlock *, char *signature, int32_t signatureLength, TR_ResolvedMethod *);
   virtual void * getStaticFieldAddress(TR_OpaqueClassBlock *, unsigned char *, uint32_t, unsigned char *, uint32_t);
   virtual int32_t getInterpreterVTableSlot(TR_OpaqueMethodBlock *, TR_OpaqueClassBlock *);
   virtual int32_t getVTableSlot(TR_OpaqueMethodBlock *, TR_OpaqueClassBlock *);
   virtual uint32_t           offsetOfIsOverriddenBit();
   virtual uint32_t           offsetOfMethodIsBreakpointedBit();

   virtual TR_Debug *     createDebug( TR::Compilation * comp = NULL);

   virtual void               acquireCompilationLock();
   virtual void               releaseCompilationLock();

   virtual void               acquireLogMonitor();
   virtual void               releaseLogMonitor();

   virtual bool               isAsyncCompilation();
   virtual uintptrj_t         getProcessID();
   virtual char *             getFormattedName(char *, int32_t, char *, char *, bool);

   virtual void               invalidateCompilationRequestsForUnloadedMethods(TR_OpaqueClassBlock *, bool);

   virtual void               initializeHasFixedFrameC_CallingConvention() {}
   virtual void               initializeHasResumableTrapHandler() {}
   virtual void               initializeProcessorType() {}

   void                       initializeSystemProperties();
   virtual bool               hasFPU();
   virtual bool               hasResumableTrapHandler();
   virtual bool               hasFixedFrameC_CallingConvention();
   virtual bool               pushesOutgoingArgsAtCallSite( TR::Compilation *comp);


   bool                       getX86SupportsHLE();
   virtual bool               getX86SupportsPOPCNT();

   virtual TR::PersistentInfo * getPersistentInfo()  { return ((TR_PersistentMemory *)_jitConfig->scratchSegment)->getPersistentInfo(); }
   void                       unknownByteCode( TR::Compilation *, uint8_t opcode);
   void                       unsupportedByteCode( TR::Compilation *, uint8_t opcode);

   virtual bool isBenefitInliningCheckIfFinalizeObject() { return false; }


   virtual char*              printAdditionalInfoOnAssertionFailure( TR::Compilation *comp);

   virtual bool               vmRequiresSelector(uint32_t mask);

   virtual int32_t            getLineNumberForMethodAndByteCodeIndex(TR_OpaqueMethodBlock *method, int32_t bcIndex);
   virtual bool               isJavaOffloadEnabled();
   virtual uint32_t           getMethodSize(TR_OpaqueMethodBlock *method);
   virtual void *             getMethods(TR_OpaqueClassBlock *classPointer);
   virtual uint32_t           getNumInnerClasses(TR_OpaqueClassBlock *classPointer);
   virtual uint32_t           getNumMethods(TR_OpaqueClassBlock *classPointer);

   virtual uint8_t *          allocateCodeMemory( TR::Compilation *, uint32_t warmCodeSize, uint32_t coldCodeSize, uint8_t **coldCode, bool isMethodHeaderNeeded=true);

   virtual void               releaseCodeMemory(void *startPC, uint8_t bytesToSaveAtStart);
   virtual uint8_t *          allocateRelocationData( TR::Compilation *, uint32_t numBytes);

   virtual bool               supportsCodeCacheSnippets();
#if defined(TR_TARGET_X86)
   void *                     getAllocationPrefetchCodeSnippetAddress( TR::Compilation * comp);
   void *                     getAllocationNoZeroPrefetchCodeSnippetAddress( TR::Compilation * comp);
#endif

#if defined(TR_TARGET_S390)
   virtual void generateBinaryEncodingPrologue(TR_BinaryEncodingData *beData, TR::CodeGenerator *cg);
#endif

   virtual TR::TreeTop *lowerTree(TR::Compilation *, TR::Node *, TR::TreeTop *);

   virtual bool canRelocateDirectNativeCalls() {return true; }

   virtual bool storeOffsetToArgumentsInVirtualIndirectThunks() { return false; }


   virtual bool               tlhHasBeenCleared();
   virtual bool               isStaticObjectFlags();
   virtual uint32_t           getStaticObjectFlags();
   virtual uintptrj_t         getOverflowSafeAllocSize();
   virtual bool               callTheJitsArrayCopyHelper();
   virtual void *             getReferenceArrayCopyHelperAddress();

   virtual uintptrj_t         thisThreadGetStackLimitOffset();
   virtual uintptrj_t         thisThreadGetCurrentExceptionOffset();
   virtual uintptrj_t         thisThreadGetPublicFlagsOffset();
   virtual uintptrj_t         thisThreadGetJavaPCOffset();
   virtual uintptrj_t         thisThreadGetJavaSPOffset();
   virtual uintptrj_t         thisThreadGetJavaLiteralsOffset();

   // Move to CompilerEnv VM?
   virtual uintptrj_t         thisThreadGetSystemSPOffset();

   virtual uintptrj_t         thisThreadGetMachineSPOffset();
   virtual uintptrj_t         thisThreadGetJavaFrameFlagsOffset();
   virtual uintptrj_t         thisThreadGetCurrentThreadOffset();
   virtual uintptrj_t         thisThreadGetFloatTemp1Offset();
   virtual uintptrj_t         thisThreadGetFloatTemp2Offset();
   virtual uintptrj_t         thisThreadGetTempSlotOffset();
   virtual uintptrj_t         thisThreadGetReturnValueOffset();
   virtual uintptrj_t         getThreadDebugEventDataOffset(int32_t index);
   virtual uintptrj_t         thisThreadGetDLTBlockOffset();
   uintptrj_t                 getDLTBufferOffsetInBlock();
   virtual int32_t *          getCurrentLocalsMapForDLT( TR::Compilation *);
   virtual bool               compiledAsDLTBefore(TR_ResolvedMethod *);
   virtual uintptrj_t         getObjectHeaderSizeInBytes();
   uintptrj_t                 getOffsetOfSuperclassesInClassObject();
   uintptrj_t                 getOffsetOfBackfillOffsetField();

   virtual TR_OpaqueClassBlock * getBaseComponentClass(TR_OpaqueClassBlock * clazz, int32_t & numDims) { return 0; }

   bool vftFieldRequiresMask(){ return ~TR::Compiler->om.maskOfObjectVftField() != 0; }

   virtual uintptrj_t         getOffsetOfDiscontiguousArraySizeField();
   virtual uintptrj_t         getOffsetOfContiguousArraySizeField();
   virtual uintptrj_t         getJ9ObjectContiguousLength();
   virtual uintptrj_t         getJ9ObjectDiscontiguousLength();
   virtual uintptrj_t         getOffsetOfArrayClassRomPtrField();
   virtual uintptrj_t         getOffsetOfClassRomPtrField();
   virtual uintptrj_t         getOffsetOfClassInitializeStatus();

   virtual uintptrj_t         getOffsetOfJ9ObjectJ9Class();
   virtual uintptrj_t         getObjectHeaderHasBeenMovedInClass();
   virtual uintptrj_t         getObjectHeaderHasBeenHashedInClass();
   virtual uintptrj_t         getJ9ObjectFlagsMask32();
   virtual uintptrj_t         getJ9ObjectFlagsMask64();
   uintptrj_t                 getOffsetOfJ9ThreadJ9VM();
   uintptrj_t                 getOffsetOfJ9ROMArrayClassArrayShape();
   virtual uintptrj_t         getOffsetOfJLThreadJ9Thread();
   uintptrj_t                 getOffsetOfJavaVMIdentityHashData();
   uintptrj_t                 getOffsetOfJ9IdentityHashData1();
   uintptrj_t                 getOffsetOfJ9IdentityHashData2();
   uintptrj_t                 getOffsetOfJ9IdentityHashData3();
   uintptrj_t                 getOffsetOfJ9IdentityHashDataHashSaltTable();
   uintptrj_t                 getJ9IdentityHashSaltPolicyStandard();
   uintptrj_t                 getJ9IdentityHashSaltPolicyRegion();
   uintptrj_t                 getJ9IdentityHashSaltPolicyNone();
   virtual uintptrj_t         getIdentityHashSaltPolicy();
   virtual uintptrj_t         getJ9JavaClassRamShapeShift();
   virtual uintptrj_t         getObjectHeaderShapeMask();

   virtual bool               assumeLeftMostNibbleIsZero();

   virtual uintptrj_t         getOSRFrameHeaderSizeInBytes();
   virtual uintptrj_t         getOSRFrameSizeInBytes(TR_OpaqueMethodBlock* method);
   virtual bool               ensureOSRBufferSize(uintptrj_t osrFrameSizeInBytes, uintptrj_t osrScratchBufferSizeInBytes, uintptrj_t osrStackFrameSizeInBytes);

   virtual bool               generateCompressedPointers();
   virtual bool               generateCompressedLockWord();

   virtual void                 printVerboseLogHeader(TR::Options *);
   virtual void                 printPID();

   virtual void                 emitNewPseudoRandomNumberVerbosePrefix();
   virtual void                 emitNewPseudoRandomNumberVerbose(int32_t i);
   virtual void                 emitNewPseudoRandomVerboseSuffix();
   virtual void                 emitNewPseudoRandomNumberVerboseLine(int32_t i);

   virtual void                 emitNewPseudoRandomStringVerbosePrefix();
   virtual void                 emitNewPseudoRandomStringVerbose(char *);
   virtual void                 emitNewPseudoRandomStringVerboseLine(char *);

   virtual uint32_t             getAllocationSize(TR::StaticSymbol *classSym, TR_OpaqueClassBlock * clazz);

   virtual TR_OpaqueClassBlock *getObjectClass(uintptrj_t objectPointer);
   virtual uintptrj_t           getReferenceFieldAt(uintptrj_t objectPointer, uintptrj_t offsetFromHeader);
   virtual uintptrj_t           getVolatileReferenceFieldAt(uintptrj_t objectPointer, uintptrj_t offsetFromHeader);
   virtual uintptrj_t           getReferenceFieldAtAddress(uintptrj_t fieldAddress);
   virtual uintptrj_t           getReferenceFieldAtAddress(void *fieldAddress){ return getReferenceFieldAtAddress((uintptrj_t)fieldAddress); }
   virtual uintptrj_t           getStaticReferenceFieldAtAddress(uintptrj_t fieldAddress);
   virtual int32_t              getInt32FieldAt(uintptrj_t objectPointer, uintptrj_t fieldOffset);

   int32_t getInt32Field(uintptrj_t objectPointer, char *fieldName)
      {
      return getInt32FieldAt(objectPointer, getInstanceFieldOffset(getObjectClass(objectPointer), fieldName, "I"));
      }

   int64_t getInt64Field(uintptrj_t objectPointer, char *fieldName)
      {
      return getInt64FieldAt(objectPointer, getInstanceFieldOffset(getObjectClass(objectPointer), fieldName, "J"));
      }
   virtual int64_t              getInt64FieldAt(uintptrj_t objectPointer, uintptrj_t fieldOffset);
   virtual void                 setInt64FieldAt(uintptrj_t objectPointer, uintptrj_t fieldOffset, int64_t newValue);
   void setInt64Field(uintptrj_t objectPointer, char *fieldName, int64_t newValue)
      {
      setInt64FieldAt(objectPointer, getInstanceFieldOffset(getObjectClass(objectPointer), fieldName, "J"), newValue);
      }

   virtual bool                 compareAndSwapInt64FieldAt(uintptrj_t objectPointer, uintptrj_t fieldOffset, int64_t oldValue, int64_t newValue);
   bool compareAndSwapInt64Field(uintptrj_t objectPointer, char *fieldName, int64_t oldValue, int64_t newValue)
      {
      return compareAndSwapInt64FieldAt(objectPointer, getInstanceFieldOffset(getObjectClass(objectPointer), fieldName, "J"), oldValue, newValue);
      }

   virtual intptrj_t            getArrayLengthInElements(uintptrj_t objectPointer);
   int32_t                      getInt32Element(uintptrj_t objectPointer, int32_t elementIndex);
   virtual uintptrj_t           getReferenceElement(uintptrj_t objectPointer, intptrj_t elementIndex);

   virtual TR_OpaqueClassBlock *getClassFromJavaLangClass(uintptrj_t objectPointer);
   virtual TR_OpaqueClassBlock * getSystemClassFromClassName(const char * name, int32_t length, bool callSiteVettedForAOT=false) { return 0; }

   virtual uintptrj_t         getOffsetOfLastITableFromClassField();
   virtual uintptrj_t         getOffsetOfInterfaceClassFromITableField();
   virtual int32_t            getITableEntryJitVTableOffset();  // Must add this to the negation of an itable entry to get a jit vtable offset
   virtual int32_t            convertITableIndexToOffset(uintptrj_t itableIndex);
   virtual uintptrj_t         getOffsetOfJavaLangClassFromClassField();
   virtual uintptrj_t         getOffsetOfInitializeStatusFromClassField();
   virtual uintptrj_t         getOffsetOfClassFromJavaLangClassField();
   virtual uintptrj_t         getOffsetOfRamStaticsFromClassField();
   virtual uintptrj_t         getOffsetOfInstanceShapeFromClassField();
   virtual uintptrj_t         getOffsetOfInstanceDescriptionFromClassField();
   virtual uintptrj_t         getOffsetOfDescriptionWordFromPtrField();

   virtual uintptrj_t         getConstantPoolFromMethod(TR_OpaqueMethodBlock *);
   virtual uintptrj_t         getConstantPoolFromClass(TR_OpaqueClassBlock *);

   virtual uintptrj_t         getOffsetOfIsArrayFieldFromRomClass();
   virtual uintptrj_t         getOffsetOfClassAndDepthFlags();
   virtual uintptrj_t         getOffsetOfClassFlags();
   virtual uintptrj_t         getOffsetOfArrayComponentTypeField();
   virtual uintptrj_t         getOffsetOfIndexableSizeField();
   virtual uintptrj_t         constReleaseVMAccessOutOfLineMask();
   virtual uintptrj_t         constReleaseVMAccessMask();
   virtual uintptrj_t         constAcquireVMAccessOutOfLineMask();
   virtual uintptrj_t         constJNICallOutFrameFlagsOffset();
   virtual uintptrj_t         constJNICallOutFrameType();
   virtual uintptrj_t         constJNICallOutFrameSpecialTag();
   virtual uintptrj_t         constJNICallOutFrameInvisibleTag();
   virtual uintptrj_t         constJNICallOutFrameFlags();
   virtual uintptrj_t         constJNIReferenceFrameAllocatedFlags();
   virtual uintptrj_t         constClassFlagsPrimitive();
   virtual uintptrj_t         constClassFlagsAbstract();
   virtual uintptrj_t         constClassFlagsFinal();
   virtual uintptrj_t         constClassFlagsPublic();

   virtual uintptrj_t         getGCForwardingPointerOffset();

   virtual bool               jniRetainVMAccess(TR_ResolvedMethod *method);
   virtual bool               jniNoGCPoint(TR_ResolvedMethod *method);
   virtual bool               jniNoNativeMethodFrame(TR_ResolvedMethod *method);
   virtual bool               jniNoExceptionsThrown(TR_ResolvedMethod *method);
   virtual bool               jniNoSpecialTeardown(TR_ResolvedMethod *method);
   virtual bool               jniDoNotWrapObjects(TR_ResolvedMethod *method);
   virtual bool               jniDoNotPassReceiver(TR_ResolvedMethod *method);
   virtual bool               jniDoNotPassThread(TR_ResolvedMethod *method);

   virtual uintptrj_t         thisThreadJavaVMOffset();
   uintptrj_t                 getMaxObjectSizeForSizeClass();
   uintptrj_t                 thisThreadAllocationCacheCurrentOffset(uintptrj_t);
   uintptrj_t                 thisThreadAllocationCacheTopOffset(uintptrj_t);
   uintptrj_t                 getCellSizeForSizeClass(uintptrj_t);
   virtual uintptrj_t         getObjectSizeClass(uintptrj_t);

   uintptrj_t                 thisThreadMonitorCacheOffset();
   uintptrj_t                 thisThreadOSThreadOffset();

   uintptrj_t                 getMonitorNextOffset();
   uintptrj_t                 getMonitorOwnerOffset();
   uintptrj_t                 getMonitorEntryCountOffset();

   uintptrj_t                 getRealtimeSizeClassesOffset();
   uintptrj_t                 getSmallCellSizesOffset();
   uintptrj_t                 getSizeClassesIndexOffset();

   virtual int32_t            getFirstArrayletPointerOffset( TR::Compilation *comp);
   int32_t                    getArrayletFirstElementOffset(int8_t elementSize,  TR::Compilation *comp);

   virtual uintptrj_t         thisThreadGetProfilingBufferCursorOffset();
   virtual uintptrj_t         thisThreadGetProfilingBufferEndOffset();
   virtual uintptrj_t         thisThreadGetOSRBufferOffset();
   virtual uintptrj_t         thisThreadGetOSRScratchBufferOffset();
   virtual uintptrj_t         thisThreadGetOSRFrameIndexOffset();
   virtual uintptrj_t         thisThreadGetOSRReturnAddressOffset();

#if defined(TR_TARGET_S390)
   virtual uint16_t           thisThreadGetTDBOffset();
#endif

   virtual uintptrj_t         thisThreadGetGSIntermediateResultOffset();
   virtual uintptrj_t         thisThreadGetConcurrentScavengeActiveByteAddressOffset();
   virtual uintptrj_t         thisThreadGetEvacuateBaseAddressOffset();
   virtual uintptrj_t         thisThreadGetEvacuateTopAddressOffset();
   virtual uintptrj_t         thisThreadGetGSOperandAddressOffset();
   virtual uintptrj_t         thisThreadGetGSHandlerAddressOffset();

   virtual int32_t            getArraySpineShift(int32_t);
   virtual int32_t            getArrayletMask(int32_t);
   virtual int32_t            getArrayletLeafIndex(int64_t, int32_t);
   virtual int32_t            getLeafElementIndex(int64_t , int32_t);
   virtual bool               CEEHDLREnabled();

   virtual int32_t            getCAASaveOffset();
   virtual int32_t            getFlagValueForPrimitiveTypeCheck();
   virtual int32_t            getFlagValueForArrayCheck();
   virtual int32_t            getFlagValueForFinalizerCheck();
   uint32_t                   getWordOffsetToGCFlags();
   uint32_t                   getWriteBarrierGCFlagMaskAsByte();
   virtual int32_t            getByteOffsetToLockword(TR_OpaqueClassBlock *clazzPointer);

   virtual bool               javaLangClassGetModifiersImpl(TR_OpaqueClassBlock * clazzPointer, int32_t &result);
   virtual int32_t            getJavaLangClassHashCode(TR::Compilation * comp, TR_OpaqueClassBlock * clazzPointer, bool &hashCodeComputed);

   virtual int32_t getCompInfo(char *processorName, int32_t stringLength) { return -1; }

   virtual bool traceableMethodsCanBeInlined() { return false; }

   bool isAnyMethodTracingEnabled(TR_OpaqueMethodBlock *method);


   bool                       isLogSamplingSet();

   virtual bool               hasFinalFieldsInClass(TR_OpaqueClassBlock * classPointer);

   virtual TR_OpaqueClassBlock *getProfiledClassFromProfiledInfo(TR_ExtraAddressInfo *profiledInfo);

   virtual bool               scanReferenceSlotsInClassForOffset( TR::Compilation * comp, TR_OpaqueClassBlock * classPointer, int32_t offset);
   virtual int32_t            findFirstHotFieldTenuredClassOffset( TR::Compilation *comp, TR_OpaqueClassBlock *opclazz);

   virtual bool               isInlineableNativeMethod( TR::Compilation *, TR::ResolvedMethodSymbol * methodSymbol);
   //receiverClass is for specifying a more specific receiver type. otherwise it is determined from the call.
   virtual bool               maybeHighlyPolymorphic(TR::Compilation *, TR_ResolvedMethod *caller, int32_t cpIndex, TR_Method *callee, TR_OpaqueClassBlock *receiverClass = NULL);
   virtual bool isQueuedForVeryHotOrScorching(TR_ResolvedMethod *calleeMethod, TR::Compilation *comp);

   //getSymbolAndFindInlineTarget queries
   virtual bool supressInliningRecognizedInitialCallee(TR_CallSite* callsite, TR::Compilation* comp);
   virtual int checkInlineableWithoutInitialCalleeSymbol (TR_CallSite* callsite, TR::Compilation* comp);
   virtual int checkInlineableTarget (TR_CallTarget* target, TR_CallSite* callsite, TR::Compilation* comp, bool inJSR292InliningPasses);

#ifdef J9VM_OPT_JAVA_CRYPTO_ACCELERATION
   virtual bool inlineRecognizedCryptoMethod(TR_CallTarget* target, TR::Compilation* comp);
   virtual bool inlineNativeCryptoMethod(TR::Node *callNode, TR::Compilation *comp);
#endif
   virtual void refineColdness (TR::Node* node, bool& isCold);

   virtual TR::Node * inlineNativeCall( TR::Compilation *,  TR::TreeTop *, TR::Node *) { return 0; }

   virtual bool               inlinedAllocationsMustBeVerified() { return false; }

   virtual int32_t            getInvocationCount(TR_OpaqueMethodBlock *methodInfo);
   virtual bool               setInvocationCount(TR_OpaqueMethodBlock *methodInfo, int32_t oldCount, int32_t newCount);
   virtual bool               startAsyncCompile(TR_OpaqueMethodBlock *methodInfo, void *oldStartPC, bool *queued, TR_OptimizationPlan *optimizationPlan  = NULL);
   virtual bool               isBeingCompiled(TR_OpaqueMethodBlock *methodInfo, void *startPC);
   virtual uint32_t           virtualCallOffsetToVTableSlot(uint32_t offset);
   virtual void *             addressOfFirstClassStatic(TR_OpaqueClassBlock *);

   virtual TR_ResolvedMethod * getDefaultConstructor(TR_Memory *, TR_OpaqueClassBlock *);

   virtual uint32_t           getNewInstanceImplVirtualCallOffset();

   char * classNameChars(TR::Compilation *comp, TR::SymbolReference * symRef, int32_t & length);

   virtual char *             getClassNameChars(TR_OpaqueClassBlock * clazz, int32_t & length);
   virtual char *             getClassSignature_DEPRECATED(TR_OpaqueClassBlock * clazz, int32_t & length, TR_Memory *);
   virtual char *             getClassSignature(TR_OpaqueClassBlock * clazz, TR_Memory *);
   virtual int32_t            printTruncatedSignature(char *sigBuf, int32_t bufLen, TR_OpaqueMethodBlock *method);
   virtual int32_t            printTruncatedSignature(char *sigBuf, int32_t bufLen, J9UTF8 *className, J9UTF8 *name, J9UTF8 *signature);

   virtual bool               isClassFinal(TR_OpaqueClassBlock *);
   virtual bool               isClassArray(TR_OpaqueClassBlock *);
   virtual bool               isFinalFieldPointingAtJ9Class(TR::SymbolReference *symRef, TR::Compilation *comp);

   virtual const char * getX86ProcessorVendorId();
   virtual uint32_t     getX86ProcessorSignature();
   virtual uint32_t     getX86ProcessorFeatureFlags();
   virtual uint32_t     getX86ProcessorFeatureFlags2();
   virtual uint32_t     getX86ProcessorFeatureFlags8();
   virtual bool         getX86SupportsSSE4_1();

   virtual void *getJ2IThunk(char *signatureChars, uint32_t signatureLength,  TR::Compilation *comp);
   virtual void *setJ2IThunk(char *signatureChars, uint32_t signatureLength, void *thunkptr,  TR::Compilation *comp);
   virtual void *setJ2IThunk(TR_Method *method, void *thunkptr, TR::Compilation *comp);  // DMDM: J9 now

   // JSR292 {{{

   // J2I thunk support
   //
   virtual void * getJ2IThunk(TR_Method *method, TR::Compilation *comp);  // DMDM: J9 now

   virtual char    *getJ2IThunkSignatureForDispatchVirtual(char *invokeHandleSignature, uint32_t signatureLength,  TR::Compilation *comp);
   virtual TR::Node *getEquivalentVirtualCallNodeForDispatchVirtual(TR::Node *node,  TR::Compilation *comp);
   virtual bool     needsInvokeExactJ2IThunk(TR::Node *node,  TR::Compilation *comp);
   virtual void setInvokeExactJ2IThunk(void *thunkptr, TR::Compilation *comp);

   virtual void *findPersistentJ2IThunk(char *signatureChars);
   virtual void *findPersistentThunk(char *signatureChars, uint32_t signatureLength);
   virtual void * persistJ2IThunk(void *thunk);


   // Object manipulation
   //
   virtual uintptrj_t  methodHandle_thunkableSignature(uintptrj_t methodHandle);
   virtual void *      methodHandle_jitInvokeExactThunk(uintptrj_t methodHandle);
   virtual uintptrj_t  methodHandle_type(uintptrj_t methodHandle);
   virtual uintptrj_t  methodType_descriptor(uintptrj_t methodType);
   virtual uintptrj_t *mutableCallSite_bypassLocation(uintptrj_t mutableCallSite);
   virtual uintptrj_t *mutableCallSite_findOrCreateBypassLocation(uintptrj_t mutableCallSite);

   virtual TR_OpaqueMethodBlock *lookupArchetype(TR_OpaqueClassBlock *clazz, char *name, char *signature);
   virtual TR_OpaqueMethodBlock *lookupMethodHandleThunkArchetype(uintptrj_t methodHandle);
   virtual TR_ResolvedMethod    *createMethodHandleArchetypeSpecimen(TR_Memory *, uintptrj_t *methodHandleLocation, TR_ResolvedMethod *owningMethod = 0);
   virtual TR_ResolvedMethod    *createMethodHandleArchetypeSpecimen(TR_Memory *, TR_OpaqueMethodBlock *archetype, uintptrj_t *methodHandleLocation, TR_ResolvedMethod *owningMethod = 0); // more efficient if you already know the archetype

   virtual uintptrj_t mutableCallSiteCookie(uintptrj_t mutableCallSite, uintptrj_t potentialCookie=0);

   bool hasMethodTypesSideTable();

   // JSR292 }}}

   virtual uintptrj_t getFieldOffset( TR::Compilation * comp, TR::SymbolReference* classRef, TR::SymbolReference* fieldRef);
   virtual bool canDereferenceAtCompileTime(TR::SymbolReference *fieldRef,  TR::Compilation *comp);

   virtual bool getStringFieldByName( TR::Compilation *, TR::SymbolReference *stringRef, TR::SymbolReference *fieldRef, void* &pResult);
   virtual bool      isString(TR_OpaqueClassBlock *clazz);
   virtual TR_YesNoMaybe typeReferenceStringObject(TR_OpaqueClassBlock *clazz);
   virtual bool      isJavaLangObject(TR_OpaqueClassBlock *clazz);
   virtual bool      isString(uintptrj_t objectPointer);
   virtual int32_t   getStringLength(uintptrj_t objectPointer);
   virtual uint16_t  getStringCharacter(uintptrj_t objectPointer, int32_t index);
   virtual intptrj_t getStringUTF8Length(uintptrj_t objectPointer);
   virtual char     *getStringUTF8      (uintptrj_t objectPointer, char *buffer, intptrj_t bufferSize);

   virtual uint32_t getVarHandleHandleTableOffset(TR::Compilation *);

   virtual void reportILGeneratorPhase();
   virtual void reportOptimizationPhase(OMR::Optimizations);
   virtual void reportAnalysisPhase(uint8_t id);
   virtual void reportOptimizationPhaseForSnap(OMR::Optimizations, TR::Compilation *comp = NULL);
   virtual void reportCodeGeneratorPhase(TR::CodeGenPhase::PhaseValue phase);
   virtual int32_t saveCompilationPhase();
   virtual void restoreCompilationPhase(int32_t phase);

   virtual void reportPrexInvalidation(void * startPC);
   virtual void traceAssumeFailure(int32_t line, const char * file);

   virtual bool compilationShouldBeInterrupted( TR::Compilation *, TR_CallingContext);
   bool checkForExclusiveAcquireAccessRequest( TR::Compilation *);
   virtual bool haveAccess();
   virtual bool haveAccess(TR::Compilation *);
   virtual void releaseAccess(TR::Compilation *);
   virtual bool tryToAcquireAccess( TR::Compilation *, bool *);

   virtual bool compileMethods(TR::OptionSet*, void *);
   virtual void waitOnCompiler(void *);

   bool tossingCode();

   virtual TR::KnownObjectTable::Index getCompiledMethodReceiverKnownObjectIndex( TR::Compilation *comp);
   virtual bool methodMayHaveBeenInterpreted( TR::Compilation *comp);
   virtual bool canRecompileMethodWithMatchingPersistentMethodInfo( TR::Compilation *comp);

   virtual void               revertToInterpreted(TR_OpaqueMethodBlock *method);

   virtual bool               argumentCanEscapeMethodCall(TR::MethodSymbol *method, int32_t argIndex);

   virtual bool               hasTwoWordObjectHeader();
   virtual int32_t *          getReferenceSlotsInClass( TR::Compilation *, TR_OpaqueClassBlock *classPointer);
   virtual void               initializeLocalObjectHeader( TR::Compilation *, TR::Node * allocationNode,  TR::TreeTop * allocationTreeTop);
   virtual void               initializeLocalArrayHeader ( TR::Compilation *, TR::Node * allocationNode,  TR::TreeTop * allocaitonTreeTop);
   virtual TR::TreeTop*        initializeClazzFlagsMonitorFields(TR::Compilation*, TR::TreeTop* prevTree, TR::Node* allocationNode, TR::Node* classNode, TR_OpaqueClassBlock* ramClass);

   bool shouldPerformEDO(TR::Block *catchBlock,  TR::Compilation * comp);

   // Multiple code cache support
   virtual TR::CodeCache *getDesignatedCodeCache(TR::Compilation *comp); // MCT
   virtual void setHasFailedCodeCacheAllocation(); // MCT
   void *getCCPreLoadedCodeAddress(TR::CodeCache *codeCache, TR_CCPreLoadedCode h, TR::CodeGenerator *cg);

   virtual void reserveTrampolineIfNecessary( TR::Compilation *, TR::SymbolReference *symRef, bool inBinaryEncoding);
   virtual intptrj_t indexedTrampolineLookup(int32_t helperIndex, void *callSite);
   virtual TR::CodeCache* getResolvedTrampoline( TR::Compilation *, TR::CodeCache* curCache, J9Method * method, bool inBinaryEncoding) = 0;

   // Interpreter profiling support
   virtual TR_IProfiler  *getIProfiler();
   virtual TR_AbstractInfo *createIProfilingValueInfo( TR_ByteCodeInfo &bcInfo,  TR::Compilation *comp);
   virtual TR_ExternalValueProfileInfo *getValueProfileInfoFromIProfiler(TR_ByteCodeInfo &bcInfo,  TR::Compilation *comp);
   uint32_t *getAllocationProfilingDataPointer(TR_ByteCodeInfo &bcInfo, TR_OpaqueClassBlock *clazz, TR_OpaqueMethodBlock *method,  TR::Compilation *comp);
   uint32_t *getGlobalAllocationDataPointer();
   virtual TR_ExternalProfiler   *hasIProfilerBlockFrequencyInfo(TR::Compilation& comp);
   virtual int32_t getCGEdgeWeight(TR::Node *callerNode, TR_OpaqueMethodBlock *callee,  TR::Compilation *comp);
   virtual int32_t getIProfilerCallCount(TR_OpaqueMethodBlock *caller, int32_t bcIndex,  TR::Compilation *);
   virtual int32_t getIProfilerCallCount(TR_OpaqueMethodBlock *callee, TR_OpaqueMethodBlock *caller, int32_t bcIndex,  TR::Compilation *);
   virtual void setIProfilerCallCount(TR_OpaqueMethodBlock *caller, int32_t bcIndex, int32_t count,  TR::Compilation *);
   virtual int32_t getIProfilerCallCount(TR_ByteCodeInfo &bcInfo,  TR::Compilation *comp);
   virtual void    setIProfilerCallCount(TR_ByteCodeInfo &bcInfo, int32_t count,  TR::Compilation *comp);
   virtual bool    isCallGraphProfilingEnabled();
   virtual bool    isClassLibraryMethod(TR_OpaqueMethodBlock *method, bool vettedForAOT = false);
   virtual bool    isClassLibraryClass(TR_OpaqueClassBlock *clazz);
   virtual int32_t getMaxCallGraphCallCount();

   virtual bool    getSupportsRecognizedMethods();

   // Hardware profiling support
   virtual void    createHWProfilerRecords(TR::Compilation *comp);

   virtual uint64_t getUSecClock();
   virtual uint64_t getHighResClock();
   virtual uint64_t getHighResClockResolution();

   TR_JitPrivateConfig *getPrivateConfig();
   static TR_JitPrivateConfig *getPrivateConfig(void *jitConfig);

   TR_YesNoMaybe vmThreadIsCompilationThread() { return _vmThreadIsCompilationThread; }

   virtual bool releaseClassUnloadMonitorAndAcquireVMaccessIfNeeded( TR::Compilation *comp, bool *hadClassUnloadMonitor);
   virtual void acquireClassUnloadMonitorAndReleaseVMAccessIfNeeded( TR::Compilation *comp, bool hadVMAccess, bool hadClassUnloadMonitor);
   // The following two methods are defined here so that they can be easily inlined
   virtual bool acquireVMAccessIfNeeded() { return acquireVMaccessIfNeeded(vmThread(), _vmThreadIsCompilationThread); }
   virtual void releaseVMAccessIfNeeded(bool haveAcquiredVMAccess) { releaseVMaccessIfNeeded(vmThread(), haveAcquiredVMAccess); }
   virtual uintptrj_t         getBytecodePC(TR_OpaqueMethodBlock *method, TR_ByteCodeInfo &bcInfo);

   virtual bool hardwareProfilingInstructionsNeedRelocation() { return false; }

   // support for using compressed class pointers
   // in the future we may add a base value to the classOffset to transform it
   // into a real J9Class pointer
   virtual TR_OpaqueClassBlock *convertClassPtrToClassOffset(J9Class *clazzPtr);
   virtual J9Method *convertMethodOffsetToMethodPtr(TR_OpaqueMethodBlock *methodOffset);
   virtual TR_OpaqueMethodBlock *convertMethodPtrToMethodOffset(J9Method *methodPtr);

   virtual TR_OpaqueClassBlock *getHostClass(TR_OpaqueClassBlock *clazzOffset);
   virtual bool canAllocateInlineClass(TR_OpaqueClassBlock *clazz);
   virtual bool isClassLoadedBySystemClassLoader(TR_OpaqueClassBlock *clazz);
   virtual bool getArrayLengthOfStaticAddress(void *ptr, int32_t &length);
   virtual intptrj_t getVFTEntry(TR_OpaqueClassBlock *clazz, int32_t offset);

    TR::TreeTop * lowerAsyncCheck( TR::Compilation *, TR::Node * root,  TR::TreeTop * treeTop);
    TR::TreeTop * lowerAtcCheck( TR::Compilation *, TR::Node * root,  TR::TreeTop * treeTop);
   virtual bool isMethodTracingEnabled(TR_OpaqueMethodBlock *method);
   virtual bool isMethodEnterTracingEnabled(TR_OpaqueMethodBlock *method);
   virtual bool isMethodEnterTracingEnabled(J9Method *j9method)
      {
      return isMethodEnterTracingEnabled((TR_OpaqueMethodBlock *)j9method);
      }
   virtual bool isMethodExitTracingEnabled(TR_OpaqueMethodBlock *method);
   virtual bool isMethodExitTracingEnabled(J9Method *j9method)
      {
      return isMethodExitTracingEnabled((TR_OpaqueMethodBlock *)j9method);
      }

   virtual bool isSelectiveMethodEnterExitEnabled();

   virtual bool canMethodEnterEventBeHooked();
   virtual bool canMethodExitEventBeHooked();
   virtual bool methodsCanBeInlinedEvenIfEventHooksEnabled();

   TR::TreeTop * lowerMethodHook( TR::Compilation *, TR::Node * root,  TR::TreeTop * treeTop);
   TR::TreeTop * lowerArrayLength( TR::Compilation *, TR::Node * root,  TR::TreeTop * treeTop);
   TR::TreeTop * lowerContigArrayLength( TR::Compilation *, TR::Node * root,  TR::TreeTop * treeTop);
   TR::TreeTop * lowerMultiANewArray( TR::Compilation *, TR::Node * root,  TR::TreeTop * treeTop);
   TR::TreeTop * lowerToVcall( TR::Compilation *, TR::Node * root,  TR::TreeTop * treeTop);
   virtual U_8 * fetchMethodExtendedFlagsPointer(J9Method *method); // wrapper method of fetchMethodExtendedFlagsPointer in util/extendedmethodblockaccess.c, for JITaaS override purpose
   virtual void * getStaticHookAddress(int32_t event);

   TR::Node * initializeLocalObjectFlags( TR::Compilation *, TR::Node * allocationNode, TR_OpaqueClassBlock * ramClass);

   virtual bool             testOSForSSESupport();
   virtual J9JITConfig *getJ9JITConfig() { return _jitConfig; }

   virtual int32_t getCompThreadIDForVMThread(void *vmThread);
   virtual uint8_t getCompilationShouldBeInterruptedFlag();

   bool shouldSleep() { _shouldSleep = !_shouldSleep; return _shouldSleep; } // no need for virtual; we need this per thread

   virtual bool isAnonymousClass(TR_OpaqueClassBlock *j9clazz) { return (J9_ARE_ALL_BITS_SET(((J9Class*)j9clazz)->romClass->extraModifiers, J9AccClassAnonClass)); }
   virtual bool isAnonymousClass(J9ROMClass *romClass) { return (J9_ARE_ALL_BITS_SET(romClass->extraModifiers, J9AccClassAnonClass)); }
   virtual int64_t getCpuTimeSpentInCompThread(TR::Compilation * comp); // resolution is 0.5 sec or worse. Returns -1 if unavailable

   virtual void *             getClassLoader(TR_OpaqueClassBlock * classPointer);

   J9VMThread *            _vmThread;
   J9PortLibrary *         _portLibrary;
   J9JITConfig *           _jitConfig;
   J9InternalVMFunctions * _vmFunctionTable;
   TR::CompilationInfo *    _compInfo; // storing _compInfo in multiple places could spell trouble when we free the structure
   TR_IProfiler  *         _iProfiler;
   int32_t                 _hwProfilerShouldNotProcessBuffers;
   uint8_t*                _bufferStart;

   // To minimize the overhead of testing if vmThread is the compilation thread (which may be
   // performed very often when compiling without VMaccess) we store this information here
   // The TR_J9VMBase is attached to the thread in vmThread->jitVMwithThreadInfo and
   // vmThread->aotVMwithThreadInfo
   TR_YesNoMaybe          _vmThreadIsCompilationThread;
   TR::CompilationInfoPerThread *_compInfoPT;
   bool                   _shouldSleep; // used to throttle application threads

   TR_J9SharedCache *     _sharedCache;

   static int32_t *       staticDFPHWAvailField;
   static bool            cachedStaticDFPAvailField;

   static int32_t *       staticStringEnableCompressionFieldAddr;

   static char            x86VendorID[13];
   static bool            x86VendorIDInitialized;

   virtual J9Class * matchRAMclassFromROMclass(J9ROMClass * clazz,  TR::Compilation * comp);
   virtual J9VMThread * getCurrentVMThread();

   uint8_t *allocateDataCacheRecord(uint32_t numBytes,  TR::Compilation *comp, bool contiguous,
                                bool *shouldRetryAllocation, uint32_t allocationType, uint32_t *size);

   virtual int findOrCreateMethodSymRef(TR::Compilation* comp, TR::ResolvedMethodSymbol* owningMethodSym, char* classSig, char** methodSig, TR::SymbolReference** symRefs, int methodCount);
   virtual int findOrCreateMethodSymRef(TR::Compilation* comp, TR::ResolvedMethodSymbol* owningMethodSym, char** methodSig, TR::SymbolReference** symRefs, int methodCount);
   virtual TR::SymbolReference* findOrCreateMethodSymRef(TR::Compilation* comp, TR::ResolvedMethodSymbol* owningMethodSym, char* classSig, char* methodSig);
   virtual TR::SymbolReference* findOrCreateMethodSymRef(TR::Compilation* comp, TR::ResolvedMethodSymbol* owningMethodSym, char* methodSig);

   virtual bool isOwnableSyncClass(TR_OpaqueClassBlock *clazz);
   const char *getJ9MonitorName(J9ThreadMonitor* monitor);

   virtual TR_J9SharedCache *sharedCache() { return _sharedCache; }
   virtual void              freeSharedCache();

   const char *getByteCodeName(uint8_t opcode);

   virtual int32_t maxInternalPlusPinningArrayPointers(TR::Compilation* comp);

   virtual void *getSystemClassLoader();

   virtual TR_EstimateCodeSize *getCodeEstimator( TR::Compilation *comp);
   virtual void releaseCodeEstimator( TR::Compilation *comp, TR_EstimateCodeSize *estimator);

   virtual bool acquireClassTableMutex();
   virtual void releaseClassTableMutex(bool);

   virtual bool classInitIsFinished(TR_OpaqueClassBlock *clazz) { return (((J9Class*)clazz)->initializeStatus & J9ClassInitStatusMask) == J9ClassInitSucceeded; }

   // --------------------------------------------------------------------------
   // Object model
   // --------------------------------------------------------------------------

   virtual bool getNurserySpaceBounds(uintptrj_t *base, uintptrj_t *top);
   virtual uintptrj_t getLowTenureAddress();
   virtual uintptrj_t getHighTenureAddress();
   virtual uintptrj_t getThreadLowTenureAddressPointerOffset();
   virtual uintptrj_t getThreadHighTenureAddressPointerOffset();
   virtual uintptrj_t thisThreadRememberedSetFragmentOffset();
   virtual uintptrj_t getFragmentParentOffset();
   virtual uintptrj_t getRememberedSetGlobalFragmentOffset();
   virtual uintptrj_t getLocalFragmentOffset();
   virtual int32_t getLocalObjectAlignmentInBytes();

   uint32_t getInstanceFieldOffsetIncludingHeader(char* classSignature, char * fieldName, char * fieldSig, TR_ResolvedMethod* method);

   virtual void markHotField( TR::Compilation *, TR::SymbolReference *, TR_OpaqueClassBlock *, bool);
   virtual void markClassForTenuredAlignment( TR::Compilation *comp, TR_OpaqueClassBlock *opclazz, uint32_t alignFromStart);

   virtual bool shouldDelayAotLoad() { return false; }

   virtual void *getLocationOfClassLoaderObjectPointer(TR_OpaqueClassBlock *classPointer);
   virtual bool isMethodBreakpointed(TR_OpaqueMethodBlock *method);

<<<<<<< HEAD
   virtual bool instanceOfOrCheckCast(J9Class *instanceClass, J9Class* castClass);

   protected:
#if defined(TR_TARGET_S390)
   int32_t getS390MachineName(TR_S390MachineType machine, char* processorName, int32_t stringLength);
#endif

=======
   private:
#if !defined(HINTS_IN_SHAREDCACHE_OBJECT)
   uint32_t     getSharedCacheHint(J9VMThread * vmThread, J9Method *romMethod, J9SharedClassConfig * scConfig);
#endif

protected:

>>>>>>> ab007729
   enum // _flags
      {
      TraceIsEnabled = 0x0000001,
      DummyLastEnum
      };

   flags32_t _flags;

   };

class TR_J9VM : public TR_J9VMBase
   {
public:
   TR_J9VM(J9JITConfig * jitConfig, TR::CompilationInfo * compInfo, J9VMThread * vmContext);

   virtual bool               classHasBeenExtended(TR_OpaqueClassBlock *);
   virtual bool               classHasBeenReplaced(TR_OpaqueClassBlock *);
   virtual TR::Node *         inlineNativeCall( TR::Compilation *,  TR::TreeTop *, TR::Node *);
   virtual bool               transformJlrMethodInvoke(J9Method *callerMethod, J9Class *callerClass);
   virtual TR_OpaqueClassBlock *getClassOfMethod(TR_OpaqueMethodBlock *method);
   virtual int32_t            getObjectAlignmentInBytes();

   virtual void               initializeProcessorType();
   virtual void               initializeHasResumableTrapHandler();
   virtual void               initializeHasFixedFrameC_CallingConvention();

   virtual bool               isPublicClass(TR_OpaqueClassBlock *clazz);
   virtual TR_OpaqueMethodBlock *getMethodFromName(char * className, char *methodName, char *signature, TR_OpaqueMethodBlock *callingMethod);
   virtual TR_OpaqueMethodBlock *getMethodFromName(char * className, char *methodName, char *signature);
   virtual uintptrj_t         getClassDepthAndFlagsValue(TR_OpaqueClassBlock * classPointer);

   virtual TR_OpaqueClassBlock * getComponentClassFromArrayClass(TR_OpaqueClassBlock * arrayClass);
   virtual TR_OpaqueClassBlock * getArrayClassFromComponentClass(TR_OpaqueClassBlock *componentClass);
   virtual TR_OpaqueClassBlock * getLeafComponentClassFromArrayClass(TR_OpaqueClassBlock * arrayClass);
   virtual int32_t               getNewArrayTypeFromClass(TR_OpaqueClassBlock *clazz);
   virtual TR_OpaqueClassBlock * getClassFromNewArrayType(int32_t arrayType);
   virtual TR_OpaqueClassBlock * getClassFromSignature(const char * sig, int32_t length, TR_ResolvedMethod *method, bool isVettedForAOT=false);
   virtual TR_OpaqueClassBlock * getClassFromSignature(const char * sig, int32_t length, TR_OpaqueMethodBlock *method, bool isVettedForAOT=false);
   virtual TR_OpaqueClassBlock * getBaseComponentClass(TR_OpaqueClassBlock * clazz, int32_t & numDims);
   virtual TR_OpaqueClassBlock * getSystemClassFromClassName(const char * name, int32_t length, bool isVettedForAOT=false);
   virtual TR_YesNoMaybe      isInstanceOf(TR_OpaqueClassBlock *instanceClass, TR_OpaqueClassBlock *castClass, bool instanceIsFixed, bool castIsFixed = true, bool optimizeForAOT=false);

   virtual bool               stackWalkerMaySkipFrames(TR_OpaqueMethodBlock *method, TR_OpaqueClassBlock *methodClass);

   virtual TR_OpaqueClassBlock *             getSuperClass(TR_OpaqueClassBlock *classPointer);
   virtual bool               isUnloadAssumptionRequired(TR_OpaqueClassBlock *, TR_ResolvedMethod *);

   virtual TR_OpaqueClassBlock * getClassClassPointer(TR_OpaqueClassBlock *);

   // for replay
   virtual TR_OpaqueClassBlock * getClassFromMethodBlock(TR_OpaqueMethodBlock *);

   virtual int32_t getCompInfo(char *processorName, int32_t stringLength);

   virtual const char *       sampleSignature(TR_OpaqueMethodBlock * aMethod, char *buf, int32_t bufLen, TR_Memory *memory);

   virtual TR_ResolvedMethod * getObjectNewInstanceImplMethod(TR_Memory *);
   virtual TR_OpaqueMethodBlock * getObjectNewInstanceImplMethod();

   virtual intptrj_t          methodTrampolineLookup( TR::Compilation *, TR::SymbolReference *symRef, void *callSite);
   virtual TR::CodeCache*    getResolvedTrampoline( TR::Compilation *, TR::CodeCache *curCache, J9Method * method, bool inBinaryEncoding);

   virtual TR_IProfiler *         getIProfiler();

   virtual void                   createHWProfilerRecords(TR::Compilation *comp);

   virtual TR_OpaqueClassBlock *  getClassOffsetForAllocationInlining(J9Class *clazzPtr);
   virtual J9Class *              getClassForAllocationInlining( TR::Compilation *comp, TR::SymbolReference *classSymRef);
   virtual bool                   supportAllocationInlining( TR::Compilation *comp, TR::Node *node);
   virtual TR_OpaqueClassBlock *  getPrimitiveArrayAllocationClass(J9Class *clazz);
   virtual uint32_t               getPrimitiveArrayOffsetInJavaVM(uint32_t arrayType);

   virtual bool isDecimalFormatPattern( TR::Compilation *comp, TR_ResolvedMethod *method);
   virtual TR_StaticFinalData dereferenceStaticFinalAddress(void *staticAddress, TR::DataType addressType);

   TR_OpaqueClassBlock * getClassFromSignature(const char * sig, int32_t sigLength, J9ConstantPool * constantPool);

private:
   void transformJavaLangClassIsArrayOrIsPrimitive( TR::Compilation *, TR::Node * callNode,  TR::TreeTop * treeTop, int32_t andMask);
   void transformJavaLangClassIsArray( TR::Compilation *, TR::Node * callNode,  TR::TreeTop * treeTop);
   void setProcessorByDebugOption();
   };

#if defined(J9VM_OPT_SHARED_CLASSES) && defined(J9VM_INTERP_AOT_COMPILE_SUPPORT)
class TR_J9SharedCacheVM : public TR_J9VM
   {
public:
   TR_J9SharedCacheVM(J9JITConfig * aJitConfig, TR::CompilationInfo * compInfo, J9VMThread * vmContext);

   // in process of removing this query in favour of more meaningful queries below
   virtual bool               isAOT_DEPRECATED_DO_NOT_USE()                                         { return true; }

   // replacing calls to isAOT
   virtual bool               canUseSymbolValidationManager() { return true; }
   virtual bool               supportsCodeCacheSnippets()                     { return false; }
   virtual bool               canRelocateDirectNativeCalls()                  { return false; }
   virtual bool               needClassAndMethodPointerRelocations()          { return true; }
   virtual bool               inlinedAllocationsMustBeVerified()              { return true; }
   virtual bool               helpersNeedRelocation()                         { return true; }
   virtual bool               supportsEmbeddedHeapBounds()                    { return false; }
   virtual bool               supportsFastNanoTime()                          { return false; }
   virtual bool               needRelocationsForStatics()                     { return true; }
   virtual bool               needRelocationsForBodyInfoData()                { return true; }
   virtual bool               needRelocationsForPersistentInfoData()          { return true; }
   virtual bool               forceUnresolvedDispatch()                       { return true; }
   virtual bool               nopsAlsoProcessedByRelocations()                { return true; }
   virtual bool               supportsGuardMerging()                          { return false; }
   virtual bool               canDevirtualizeDispatch()                       { return false; }
   virtual bool               storeOffsetToArgumentsInVirtualIndirectThunks() { return true; }
   virtual bool               callTargetsNeedRelocations()                    { return true; }
   virtual bool               doStringPeepholing()                            { return false; }
   virtual bool               hardwareProfilingInstructionsNeedRelocation()   { return true; }
   virtual bool               supportsMethodEntryPadding()                    { return false; }
   virtual bool               isBenefitInliningCheckIfFinalizeObject()        { return true; }
   virtual bool               needsContiguousAllocation()                     { return true; }
   virtual bool               shouldDelayAotLoad();

   virtual bool               isClassLibraryMethod(TR_OpaqueMethodBlock *method, bool vettedForAOT = false);

   virtual bool               stackWalkerMaySkipFrames(TR_OpaqueMethodBlock *method, TR_OpaqueClassBlock *methodClass);

   virtual bool               isMethodEnterTracingEnabled(TR_OpaqueMethodBlock *method);
   virtual bool               isMethodExitTracingEnabled(TR_OpaqueMethodBlock *method);
   virtual bool               traceableMethodsCanBeInlined();

   virtual bool               canMethodEnterEventBeHooked();
   virtual bool               canMethodExitEventBeHooked();
   virtual bool               methodsCanBeInlinedEvenIfEventHooksEnabled();
   virtual TR_OpaqueClassBlock *getClassOfMethod(TR_OpaqueMethodBlock *method);
   virtual void               getResolvedMethods(TR_Memory *, TR_OpaqueClassBlock *, List<TR_ResolvedMethod> *);
   virtual TR_ResolvedMethod *getResolvedMethodForNameAndSignature(TR_Memory * trMemory, TR_OpaqueClassBlock * classPointer, const char* methodName, const char *signature);
   virtual uint32_t           getInstanceFieldOffset(TR_OpaqueClassBlock * classPointer, char * fieldName,
                                                     uint32_t fieldLen, char * sig, uint32_t sigLen, UDATA options);

   virtual TR_OpaqueMethodBlock *getResolvedVirtualMethod(TR_OpaqueClassBlock * classObject, int32_t cpIndex, bool ignoreReResolve = true);
   virtual TR_OpaqueMethodBlock *getResolvedInterfaceMethod(TR_OpaqueMethodBlock *ownerMethod, TR_OpaqueClassBlock * classObject, int32_t cpIndex);

#if defined(TR_TARGET_S390)
   virtual void               initializeS390ProcessorFeatures();
#endif

   virtual int32_t            getJavaLangClassHashCode(TR::Compilation * comp, TR_OpaqueClassBlock * clazzPointer, bool &hashCodeComputed);
   virtual bool               javaLangClassGetModifiersImpl(TR_OpaqueClassBlock * clazzPointer, int32_t &result);
   virtual TR_OpaqueClassBlock *             getSuperClass(TR_OpaqueClassBlock *classPointer);

   virtual TR_OpaqueClassBlock * getClassClassPointer(TR_OpaqueClassBlock *);

   virtual bool               sameClassLoaders(TR_OpaqueClassBlock *, TR_OpaqueClassBlock *);
   virtual bool               isUnloadAssumptionRequired(TR_OpaqueClassBlock *, TR_ResolvedMethod *);
   virtual bool               classHasBeenExtended(TR_OpaqueClassBlock *);
   virtual bool               isGetImplInliningSupported();
   virtual bool               isPublicClass(TR_OpaqueClassBlock *clazz);
   virtual bool               hasFinalizer(TR_OpaqueClassBlock * classPointer);
   virtual uintptrj_t         getClassDepthAndFlagsValue(TR_OpaqueClassBlock * classPointer);
   virtual TR_OpaqueMethodBlock * getMethodFromClass(TR_OpaqueClassBlock *, char *, char *, TR_OpaqueClassBlock * = NULL);
   virtual bool               isPrimitiveClass(TR_OpaqueClassBlock *clazz);
   virtual TR_OpaqueClassBlock * getComponentClassFromArrayClass(TR_OpaqueClassBlock * arrayClass);
   virtual TR_OpaqueClassBlock * getArrayClassFromComponentClass(TR_OpaqueClassBlock *componentClass);
   virtual TR_OpaqueClassBlock * getLeafComponentClassFromArrayClass(TR_OpaqueClassBlock * arrayClass);
   virtual TR_OpaqueClassBlock * getBaseComponentClass(TR_OpaqueClassBlock * clazz, int32_t & numDims);
   virtual TR_OpaqueClassBlock * getClassFromNewArrayType(int32_t arrayType);
   virtual TR_YesNoMaybe      isInstanceOf(TR_OpaqueClassBlock *instanceClass, TR_OpaqueClassBlock *castClass, bool instanceIsFixed, bool castIsFixed = true, bool optimizeForAOT=false);
   virtual bool               isClassVisible(TR_OpaqueClassBlock * sourceClass, TR_OpaqueClassBlock * destClass);
   virtual bool               isPrimitiveArray(TR_OpaqueClassBlock *);
   virtual bool               isReferenceArray(TR_OpaqueClassBlock *);
   virtual TR_OpaqueClassBlock * getClassFromSignature(const char * sig, int32_t length, TR_ResolvedMethod *method, bool isVettedForAOT=false);
   virtual TR_OpaqueClassBlock * getClassFromSignature(const char * sig, int32_t length, TR_OpaqueMethodBlock *method, bool isVettedForAOT=false);
   virtual TR_OpaqueClassBlock * getSystemClassFromClassName(const char * name, int32_t length, bool isVettedForAOT=false);

   virtual intptrj_t          methodTrampolineLookup( TR::Compilation *, TR::SymbolReference *symRef, void *callSite);
   virtual TR::CodeCache *    getResolvedTrampoline( TR::Compilation *, TR::CodeCache* curCache, J9Method * method, bool inBinaryEncoding);

   virtual TR_OpaqueMethodBlock *getInlinedCallSiteMethod(TR_InlinedCallSite *ics);
   virtual TR_OpaqueClassBlock *getProfiledClassFromProfiledInfo(TR_ExtraAddressInfo *profiledInfo);

   // Multiple code cache support
   virtual TR::CodeCache *getDesignatedCodeCache(TR::Compilation *comp); // MCT

   virtual void *getJ2IThunk(char *signatureChars, uint32_t signatureLength,  TR::Compilation *comp);
   virtual void *setJ2IThunk(char *signatureChars, uint32_t signatureLength, void *thunkptr,  TR::Compilation *comp);

   virtual void * persistJ2IThunk(void *thunk);
   virtual void *persistThunk(char *signatureChars, uint32_t signatureLength, uint8_t *thunkStart, uint32_t totalSize);

   virtual TR_ResolvedMethod * getObjectNewInstanceImplMethod(TR_Memory *);
   virtual bool                   supportAllocationInlining( TR::Compilation *comp, TR::Node *node);

   virtual J9Class *              getClassForAllocationInlining( TR::Compilation *comp, TR::SymbolReference *classSymRef);
   };

#endif

#define J9RAM_CP_BASE(x) ((x*) (vm->literals))

struct TR_PCMap
   {
   uint32_t      _numberOfEntries;
   TR_PCMapEntry _mapEntries[1]; // size is allocated dynamically
   };

typedef J9JITExceptionTable TR_MethodMetaData;

TR_MethodMetaData * createMethodMetaData(TR_J9VMBase &, TR_ResolvedMethod *, TR::Compilation *);

extern J9JITConfig * jitConfig;

static inline char * utf8Data(J9UTF8 * name)
   {
   return (char *)J9UTF8_DATA(name);
   }

static inline char * utf8Data(J9UTF8 * name, uint32_t & len)
   {
   len = J9UTF8_LENGTH(name);
   return (char *)J9UTF8_DATA(name);
   }

static inline char * utf8Data(J9UTF8 * name, int32_t & len)
   {
   len = J9UTF8_LENGTH(name);
   return (char *)J9UTF8_DATA(name);
   }

inline bool isValidVmStateIndex(uint32_t &index)
   {
   // basic bounds checking
   //
   if (index <= 0 ||
       (index >= 10 && index != 0x11))
      return false;
   //HACK: is there a better way to set the correct index?
   if (index == 0x11) index = 0x9;
   return true;
   }

inline TR_PersistentMemory * persistentMemory(J9JITConfig * jitConfig) { return (TR_PersistentMemory *)jitConfig->scratchSegment; }
bool signalOutOfMemory(J9JITConfig *);

#endif // VMJ9
<|MERGE_RESOLUTION|>--- conflicted
+++ resolved
@@ -1028,23 +1028,10 @@
    virtual void *getLocationOfClassLoaderObjectPointer(TR_OpaqueClassBlock *classPointer);
    virtual bool isMethodBreakpointed(TR_OpaqueMethodBlock *method);
 
-<<<<<<< HEAD
    virtual bool instanceOfOrCheckCast(J9Class *instanceClass, J9Class* castClass);
 
-   protected:
-#if defined(TR_TARGET_S390)
-   int32_t getS390MachineName(TR_S390MachineType machine, char* processorName, int32_t stringLength);
-#endif
-
-=======
-   private:
-#if !defined(HINTS_IN_SHAREDCACHE_OBJECT)
-   uint32_t     getSharedCacheHint(J9VMThread * vmThread, J9Method *romMethod, J9SharedClassConfig * scConfig);
-#endif
-
 protected:
 
->>>>>>> ab007729
    enum // _flags
       {
       TraceIsEnabled = 0x0000001,
