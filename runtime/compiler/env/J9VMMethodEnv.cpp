/*******************************************************************************
 * Copyright (c) 2000, 2019 IBM Corp. and others
 *
 * This program and the accompanying materials are made available under
 * the terms of the Eclipse Public License 2.0 which accompanies this
 * distribution and is available at https://www.eclipse.org/legal/epl-2.0/
 * or the Apache License, Version 2.0 which accompanies this distribution and
 * is available at https://www.apache.org/licenses/LICENSE-2.0.
 *
 * This Source Code may also be made available under the following
 * Secondary Licenses when the conditions for such availability set
 * forth in the Eclipse Public License, v. 2.0 are satisfied: GNU
 * General Public License, version 2 with the GNU Classpath
 * Exception [1] and GNU General Public License, version 2 with the
 * OpenJDK Assembly Exception [2].
 *
 * [1] https://www.gnu.org/software/classpath/license.html
 * [2] http://openjdk.java.net/legal/assembly-exception.html
 *
 * SPDX-License-Identifier: EPL-2.0 OR Apache-2.0 OR GPL-2.0 WITH Classpath-exception-2.0 OR LicenseRef-GPL-2.0 WITH Assembly-exception
 *******************************************************************************/

#define J9_EXTERNAL_TO_VM

#include "env/CompilerEnv.hpp"
#include "env/VMMethodEnv.hpp"
#include "control/CompilationRuntime.hpp"
#include "control/CompilationThread.hpp"
#include "control/JITaaSCompilationThread.hpp"
#include "j9.h"
#include "j9cfg.h"
#include "jilconsts.h"
#include "j9protos.h"

J9ROMMethod *romMethodOfRamMethod(J9Method* method)
   {
   if (!TR::CompilationInfo::getStream()) // If not JITaaS server
      return J9_ROM_METHOD_FROM_RAM_METHOD((J9Method *)method);

   // else, JITaaS
   auto clientData = TR::compInfoPT->getClientData();
   J9ROMMethod *romMethod = NULL;

   // check if the method is already cached
      {
      OMR::CriticalSection romCache(clientData->getROMMapMonitor());
      auto &map = clientData->getJ9MethodMap();
      auto it = map.find((J9Method*) method);
      if (it != map.end())
         romMethod = it->second._romMethod;
      }

   // if not, go cache the associated ROM class and get the ROM method from it
   if (!romMethod)
      {
      auto stream = TR::CompilationInfo::getStream();
      stream->write(JITServer::MessageType::VM_getClassOfMethod, (TR_OpaqueMethodBlock*) method);
      J9Class *clazz = (J9Class*) std::get<0>(stream->read<TR_OpaqueClassBlock *>());
      TR::compInfoPT->getAndCacheRemoteROMClass(clazz);
         {
         OMR::CriticalSection romCache(clientData->getROMMapMonitor());
         auto &map = clientData->getJ9MethodMap();
         auto it = map.find((J9Method *) method);
         if (it != map.end())
            romMethod = it->second._romMethod;
         }
      }
   TR_ASSERT(romMethod, "Should have acquired romMethod");
   return romMethod;
   }


bool
J9::VMMethodEnv::hasBackwardBranches(TR_OpaqueMethodBlock *method)
   {
   J9ROMMethod * romMethod = romMethodOfRamMethod((J9Method *)method);
   return (romMethod->modifiers & J9AccMethodHasBackwardBranches) != 0;
   }


bool
J9::VMMethodEnv::isCompiledMethod(TR_OpaqueMethodBlock *method)
   {
   if (TR::Compiler->isCodeTossed())
      {
      return false;
      }

   return TR::CompilationInfo::isCompiled((J9Method *)method);
   }


uintptr_t
J9::VMMethodEnv::startPC(TR_OpaqueMethodBlock *method)
   {
   J9Method *j9method = reinterpret_cast<J9Method *>(method);
   return reinterpret_cast<uintptr_t>(TR::CompilationInfo::getJ9MethodStartPC(j9method));
   }

uintptr_t
J9::VMMethodEnv::bytecodeStart(TR_OpaqueMethodBlock *method)
   {
<<<<<<< HEAD
   J9ROMMethod *romMethod = romMethodOfRamMethod((J9Method*) method);
=======
   J9ROMMethod *romMethod = getOriginalROMMethod((J9Method *)method);
>>>>>>> 505cc604
   return (uintptr_t)(J9_BYTECODE_START_FROM_ROM_METHOD(romMethod));
   }


uint32_t
J9::VMMethodEnv::bytecodeSize(TR_OpaqueMethodBlock *method)
   {
   J9ROMMethod *romMethod = romMethodOfRamMethod((J9Method*) method);
   return (uint32_t)(J9_BYTECODE_END_FROM_ROM_METHOD(romMethod) -
                     J9_BYTECODE_START_FROM_ROM_METHOD(romMethod));
   }
<|MERGE_RESOLUTION|>--- conflicted
+++ resolved
@@ -100,11 +100,18 @@
 uintptr_t
 J9::VMMethodEnv::bytecodeStart(TR_OpaqueMethodBlock *method)
    {
-<<<<<<< HEAD
-   J9ROMMethod *romMethod = romMethodOfRamMethod((J9Method*) method);
-=======
-   J9ROMMethod *romMethod = getOriginalROMMethod((J9Method *)method);
->>>>>>> 505cc604
+
+   J9ROMMethod *romMethod = NULL;
+   auto stream = TR::CompilationInfo::getStream();
+   if (stream)
+      // Don't need to call getOriginalROMMethod, because
+      // in JITaaS romMethodOfRamMethod already fetches
+      // ROM method from its ROM class.
+      // Also, the return value of this function might be 
+      // dereferenced later on, so need ROM method to be on the server.
+      romMethod = romMethodOfRamMethod((J9Method *) method);
+   else
+      romMethod = getOriginalROMMethod((J9Method *)method);
    return (uintptr_t)(J9_BYTECODE_START_FROM_ROM_METHOD(romMethod));
    }
 
