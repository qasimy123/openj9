--- conflicted
+++ resolved
@@ -55,12 +55,8 @@
 public:
    TR_ALLOC(TR_Memory::PersistentCHTable)
 
-<<<<<<< HEAD
    JITServerPersistentCHTable(TR_PersistentMemory *, J9JITConfig *);
-=======
-   JITServerPersistentCHTable(TR_PersistentMemory *);
    ~JITServerPersistentCHTable();
->>>>>>> f974b24a
 
    bool isInitialized() { return !_classMap.empty(); } // needs CHTable monitor in hand
    bool initializeCHTable(TR_J9VMBase *fej9, const std::string &rawData);
